--- conflicted
+++ resolved
@@ -7,11 +7,8 @@
 jsonschema
 jupyter
 lark-parser
-<<<<<<< HEAD
 markdown == 3.3.1 # needs to be compatible with mkdocs, which needs > markdown 3.2.1
-=======
 mike
->>>>>>> 844573b2
 mkdocs
 mkdocs-autorefs
 mkdocs-awesome-pages-plugin
