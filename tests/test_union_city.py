--- conflicted
+++ resolved
@@ -3,12 +3,6 @@
 import glob
 import os
 import sys
-<<<<<<< HEAD
-import tempfile
-
-from unittest.mock import MagicMock
-=======
->>>>>>> 844573b2
 from typing import Collection, Union
 from unittest.mock import MagicMock
 
@@ -16,63 +10,26 @@
 import pandas as pd
 import pytest
 
-<<<<<<< HEAD
-_ROOT_DIR = os.path.dirname(os.path.dirname(os.path.abspath(__file__)))
-_EXAMPLES_DIR = os.path.join(_ROOT_DIR, "examples")
-_UNION_CITY_DIR = os.path.join(_EXAMPLES_DIR, "UnionCity")
-_EXAMPLE_NAME = "UnionCity"
-
-def test_example_download():
-    # If (and only if) Emme is not installed, replace INRO libraries with MagicMock
-    try:
-        import inro.emme.database.emmebank
-    except ModuleNotFoundError:
-        sys.modules["inro.emme.database.emmebank"] = MagicMock()
-        sys.modules["inro.emme.database.scenario"] = MagicMock()
-        sys.modules["inro.emme.database.matrix"] = MagicMock()
-        sys.modules["inro.emme.network"] = MagicMock()
-        sys.modules["inro.emme.network.link"] = MagicMock()
-        sys.modules["inro.emme.network.mode"] = MagicMock()
-        sys.modules["inro.emme.network.node"] = MagicMock()
-        sys.modules["inro.emme.desktop.app"] = MagicMock()
-        sys.modules["inro"] = MagicMock()
-        sys.modules["inro.modeller"] = MagicMock()
-=======
 
 def test_example_download(examples_dir, root_dir, inro_context):
     """Tests that example data can be downloaded."""
     EXAMPLE = "UnionCity"
->>>>>>> 844573b2
 
     import shutil
 
     from tm2py.examples import get_example
 
-<<<<<<< HEAD
-    if os.path.exists(_UNION_CITY_DIR):
-        shutil.rmtree(_UNION_CITY_DIR)
-
-    get_example(
-        example_name=_EXAMPLE_NAME,
-        root_dir=_ROOT_DIR,
-    )
-=======
     example_root = os.path.join(examples_dir, EXAMPLE)
     if os.path.exists(example_root):
         shutil.rmtree(example_root)
 
->>>>>>> 844573b2
     # default retrieval_url points to Union City example on box
     _ex_dir = get_example(example_name="UnionCity", root_dir=root_dir)
 
     # check that the root union city folder exists
-<<<<<<< HEAD
-    assert os.path.isdir(_UNION_CITY_DIR)
-=======
     assert _ex_dir == example_root
     assert os.path.isdir(example_root)
 
->>>>>>> 844573b2
     # check some expected files exists
     files_to_check = [
         os.path.join("inputs", "hwy", "tolls.csv"),
@@ -83,21 +40,11 @@
     ]
     for file_name in files_to_check:
         assert os.path.exists(
-<<<<<<< HEAD
-            os.path.join(_UNION_CITY_DIR, file_name)
-=======
             os.path.join(example_root, file_name)
->>>>>>> 844573b2
         ), f"get_example failed, missing {file_name}"
 
     # check zip file was removed
-<<<<<<< HEAD
-    assert not (
-        os.path.exists(os.path.join(_UNION_CITY_DIR, "test_data.zip"))
-    )
-=======
     assert not (os.path.exists(os.path.join(example_root, "test_data.zip")))
->>>>>>> 844573b2
 
 
 def diff_omx(ref_omx: str, run_omx: str) -> Collection[Collection[str]]:
@@ -132,25 +79,16 @@
     from tm2py.controller import RunController
     from tm2py.examples import get_example
 
-<<<<<<< HEAD
-    get_example(example_name=_EXAMPLE_NAME, root_dir=_ROOT_DIR)
-    
-=======
     EXAMPLE = "UnionCity"
     _example_root = os.path.join(examples_dir, EXAMPLE)
 
     get_example(example_name="UnionCity", root_dir=root_dir)
->>>>>>> 844573b2
     controller = RunController(
         [
             os.path.join(examples_dir, "scenario_config.toml"),
             os.path.join(examples_dir, "model_config.toml"),
         ],
-<<<<<<< HEAD
-        run_dir=_UNION_CITY_DIR,
-=======
         run_dir=_example_root,
->>>>>>> 844573b2
     )
     controller.run()
     return controller
