####################################
#       MODEL CONFIGURATION        #
####################################

[[time_periods]]
    name = "ea"
    start_hour = 3
    length_hours = 3
    highway_capacity_factor = 3
    emme_scenario_id = 11
[[time_periods]]
    name = "am"
    start_hour = 6
    length_hours = 4
    highway_capacity_factor = 3.65
    emme_scenario_id = 12
[[time_periods]]
    name = "md"
    start_hour = 10
    length_hours = 5
    highway_capacity_factor = 5
    emme_scenario_id = 13
[[time_periods]]
    name = "pm"
    start_hour = 15
    length_hours = 4
    highway_capacity_factor = 3.65
    emme_scenario_id = 14
[[time_periods]]
    name = "ev"
    start_hour = 19
    length_hours = 8
    highway_capacity_factor = 8
    emme_scenario_id = 15

[logging]
    display_level = "STATUS"
    run_file_path  = "log_run.txt"
    run_file_level = "STATUS"
    log_file_path = "log_detail.txt"
    log_file_level = "DETAIL"
    log_on_error_file_path = "log_error.txt"
    notify_slack = false
    use_emme_logbook = true

[household]
    highway_demand_file = "demand_matrices/highway/household/TAZ_Demand_{period}.omx"
    transit_demand_file = "demand_matrices/transit/trn_demand_v12_trim_{period}.omx"
    active_demand_file = "demand_matrices/active/nm_demand_{period}.omx"
    ctramp_indiv_trip_file = "main/indivTripData_{iteration}.csv"
    ctramp_joint_trip_file = "main/jointTripData_{iteration}.csv"
<<<<<<< HEAD
    ctramp_hh_file = "main/householdData_{iteration}.csv"
    host_ip_address = "10.0.143.35"
	ctramp_run_dir = 'C:\MTC_tmpy\TM2\calibration_3332'
    sample_rate_iteration = [0.20]
	copy_from_examples = false
=======
    host_ip_address = "10.1.36.121"
    ctramp_run_dir = 'D:\MTC\9-county\CTRAMP'
    sample_rate_iteration = [0.50]
>>>>>>> 09a679eb
    [household.rideshare_mode_split]
    "taxi"=0.08
    "single_tnc"=0.72
    "shared_tnc"=0.20
    [household.taxi_split]
    "da"= 0.00
    "sr2"= 0.53
    "sr3"= 0.47
    [household.single_tnc_split]
    "da"= 0.00
    "sr2"= 0.53
    "sr3"= 0.47
    [household.shared_tnc_split]
    "da"= 0.00
    "sr2"= 0.18
    "sr3"= 0.82
    [household.ctramp_mode_names]
    1 = 'da'
    2 = 'sr2'
    3 = 'sr3'
    4 = 'WALK'
    5 = 'BIKE'
    6 = 'wlk'
    7 = 'pnr'
    8 = 'knr'
    9 = 'RIDEHAIL'
	[household.income_segment]
	enabled = false
	segment_suffixes = ["LowInc", "MedInc", "HighInc", "XHighInc"]
	cutoffs = [0, 30000, 60000, 100000]

[accessibility]
    outfile = "inputs/accessibility.csv"

    [accessibility.land_use_aggregation]
        "RETEMPN" = ["RETEMPN"]
        "TOTEMP" = ["TOTEMP"]
    [accessibility.mode_names]
        "auto" = "auto"
        "transit" = "transit"
        "walk" = "nonMotorized"
    [accessibility.formula_auto]
        # second element of list contains matrices to be transposed
        # formatted as a list of [mode name, time period]
        "peak" = [[['da','AM']],
            [['da', 'PM']]]
        "offpeak" = [[['da','MD']],
            [['da', 'MD']]]
        "prop" = 'TIME'
    [accessibility.formula_transit]
        "peak" = [[['wlk_trn_wlk','AM']],
            [['wlk_trn_wlk', 'PM']]]
        "offpeak" = [[['wlk_trn_wlk','MD']], 
            [['wlk_trn_wlk', 'MD']]]
        "ivt" = ["IVT"]
        "ovt" = ['IWAIT', 'XWAIT','WAUX', 'WACC', 'WEGR']
        "prop" = 'TIME'
    [accessibility.formula_walk]
        "peak" = [[['WALK','MD']],
            [['WALK','MD']]]
        "offpeak" = [[['WALK','MD']],
            [['WALK','MD']]]
        "prop" = 'DIST'

[air_passenger]
    output_trip_table_directory = "demand_matrices/highway/air_passenger"
    outfile_trip_table_tmp = "tripsAirPax{period}.omx"
    highway_demand_file = "demand_matrices/highway/air_passenger/2015_tripsAirPax{period}.omx"
    input_demand_folder = "inputs/nonres"
    input_demand_filename_tmpl = "{year}_{direction}{airport}.csv"
    reference_start_year = "2007"
    reference_end_year = "2035"
    airport_names = [ "SFO", "OAK", "SJC",]
    [[air_passenger.demand_aggregation]]
        name = "da"
        mode = "da"
        access_modes = [ "ES", "PK", "RN", "TX", "LI",]
    [[air_passenger.demand_aggregation]]
        name = "S2"
        mode = "sr2"
        access_modes = [ "ES", "PK", "RN", "TX", "LI",]
    [[air_passenger.demand_aggregation]]
        name = "S3"
        mode = "sr3"
        access_modes = [ "ES", "PK", "RN", "TX", "LI", "VN", "HT", "CH",]

[internal_external]
    output_trip_table_directory = "demand_matrices/highway/internal_external"
    outfile_trip_table_tmp = "tripsIx{period}.omx"
    highway_demand_file = "demand_matrices/highway/internal_external/tripsIx{period}.omx"
    modes = ["da","sr2","sr3"]
    [internal_external.demand]
        input_demand_file = "inputs/nonres/IXDaily2006x4.may2208.new.omx"
        input_demand_matrixname_tmpl = "IX_Daily_{mode}"
        reference_year = 2005
    # Union city compatible test with 43 zones
    [[internal_external.demand.annual_growth_rate]]
        zone_index = [41, 42, 4688, 4689, 4690, 4691, 4692, 4704, 4705, 4706, 4707, 4708]
        factor = 1.05
        as_growth_rate = true
    [[internal_external.demand.annual_growth_rate]]
        zone_index = [4693, 4694,4695, 4696, 4698, 4699,  4701, 4702, 4703]
        factor = 1.010
        as_growth_rate = true
    [[internal_external.demand.annual_growth_rate]]
        zone_index = [4697]
        factor = 0
    [[internal_external.demand.annual_growth_rate]]
        zone_index = 4700
        factor = 1.015
        as_growth_rate = true
    [[internal_external.demand.special_gateway_adjust]]
        zone_index = 4693
        factor = 1.020228
    [[internal_external.demand.special_gateway_adjust]]
        zone_index = 4695
        factor = 1.242555
    [[internal_external.demand.special_gateway_adjust]]
        zone_index = 4696
        factor = 0.848518
    [[internal_external.demand.special_gateway_adjust]]
        zone_index = 4698
        factor = 1.673817
    [internal_external.time_of_day]
        [[internal_external.time_of_day.classes]]
            name = "internal_external"
            [[internal_external.time_of_day.classes.time_period_split]]
                time_period = "ea"
                production = 0.15329
                attraction = 0.06440
            [[internal_external.time_of_day.classes.time_period_split]]
                time_period = "am"
                production = 0.26441
                attraction = 0.17540
            [[internal_external.time_of_day.classes.time_period_split]]
                time_period = "md"
                production = 0.25720
                attraction = 0.26950
            [[internal_external.time_of_day.classes.time_period_split]]
                time_period = "pm"
                production = 0.21490
                attraction = 0.29824
            [[internal_external.time_of_day.classes.time_period_split]]
                time_period = "ev"
                production = 0.11020
                attraction = 0.19246
    [internal_external.toll_choice]
        value_of_time = 18.93
        operating_cost_per_mile = 17.23
        [[internal_external.toll_choice.classes]]
            name = "da"
            skim_mode = "da"
        [[internal_external.toll_choice.classes]]
            name = "sr2"
            skim_mode = "sr2"
            [[internal_external.toll_choice.classes.property_factors]]
                property = "toll"
                coeff = 0.5714285714285714
        [[internal_external.toll_choice.classes]]
            name = "sr3"
            skim_mode = "sr3"
            [[internal_external.toll_choice.classes.property_factors]]
                property = "toll"
                coeff = 0.4
        [[internal_external.toll_choice.utility]]
            # The in-vehicle time coefficient is taken from the work trip mode choice model.
            # coefficient for in-vehicle time = -0.0220/0.25 = -0.088
            property = "time"
            coeff = -0.088

[truck]
    output_trip_table_directory = "demand_matrices/highway/commercial"
    outfile_trip_table_tmp = "tripstrk{period}.omx"
    highway_demand_file = "demand_matrices/highway/commercial/tripstrk{period}.omx"
    segment_demand_by_toll = false
    [truck.land_use_aggregation]
        "AGREMPN" = ["AGREMPN"]
        "RETEMPN" = ["RETEMPN"]
        "FPSEMPN" = ["FPSEMPN"]
        "HEREMPN" = ["HEREMPN"]
        "MWTEMPN" = ["MWTEMPN"]
        "OTHEMPN" = ["OTHEMPN"]
        "TOTEMP" = ["TOTEMP"]
        "TOTHH" = ["TOTHH"]
    [[truck.classes]]
        name = "vsmtrk"
        description = "very small truck"
    [[truck.classes]]
        name = "smltrk"
        description = "small truck"
    [[truck.classes]]
        name = "medtrk"
        description = "medium truck"
    [[truck.classes]]
        name = "lrgtrk"
        description = "large truck"
    [[truck.impedances]]
        name = "trk"
        skim_mode = "trk"
        [truck.impedances.time_blend]
            "AM" = 0.3333333333
            "MD" = 0.6666666667
    [[truck.impedances]]
        name = "lrgtrk"
        skim_mode = "lrgtrk"
        [truck.impedances.time_blend]
            "AM" = 0.3333333333
            "MD" = 0.6666666667
    [truck.trip_dist]
        k_factors_file = "inputs/nonres/truckfact_BART_3631.omx"
        friction_factors_file = "inputs/nonres/truckFF.csv"
        max_balance_iterations = 999
        max_balance_relative_error = 0.0001
    [[truck.trip_dist.classes]]
        name = "vsmtrk"
        impedance = "trk"
        use_k_factors = true
    [[truck.trip_dist.classes]]
        name = "smltrk"
        impedance = "trk"
        use_k_factors = true
    [[truck.trip_dist.classes]]
        name = "medtrk"
        impedance = "trk"
        use_k_factors = true
    [[truck.trip_dist.classes]]
        name = "lrgtrk"
        impedance = "lrgtrk"
        use_k_factors = true
    [[truck.trip_gen.classes]]
        name = "vsmtrk"
        purpose = "linked"
        balance_to = "productions"
        [truck.trip_gen.classes.production_formula]
            constant = 0
            multiplier = 0.96
            [[truck.trip_gen.classes.production_formula.land_use_rates]]
                property = 'RETEMPN'
                coeff = 0.95409
            [[truck.trip_gen.classes.production_formula.land_use_rates]]
                property = 'FPSEMPN'
                coeff = 0.54333
            [[truck.trip_gen.classes.production_formula.land_use_rates]]
                property = 'HEREMPN'
                coeff = 0.50769
            [[truck.trip_gen.classes.production_formula.land_use_rates]]
                property = 'OTHEMPN'
                coeff = 0.63558
            [[truck.trip_gen.classes.production_formula.land_use_rates]]
                property = 'AGREMPN'
                coeff = 1.10181
            [[truck.trip_gen.classes.production_formula.land_use_rates]]
                property = 'MWTEMPN'
                coeff = 0.81576
            [[truck.trip_gen.classes.production_formula.land_use_rates]]
                property = 'TOTHH'
                coeff = 0.26565
    [[truck.trip_gen.classes]]
        name = "smltrk"
        purpose = "linked"
        balance_to = "productions"
        [truck.trip_gen.classes.production_formula]
            constant = 0
            multiplier = 1
            [[truck.trip_gen.classes.production_formula.land_use_rates]]
            property = 'TOTEMP'
            coeff = 0.0324
    [[truck.trip_gen.classes]]
        name = "smltrk"
        purpose = "garage"
        balance_to = "productions"
        [truck.trip_gen.classes.production_formula]
            [[truck.trip_gen.classes.production_formula.land_use_rates]]
                property = 'RETEMPN'
                coeff = 0.02146
            [[truck.trip_gen.classes.production_formula.land_use_rates]]
                property = 'FPSEMPN'
                coeff = 0.02424
            [[truck.trip_gen.classes.production_formula.land_use_rates]]
                property = 'HEREMPN'
                coeff = 0.01320
            [[truck.trip_gen.classes.production_formula.land_use_rates]]
                property = 'OTHEMPN'
                coeff = 0.04325
            [[truck.trip_gen.classes.production_formula.land_use_rates]]
                property = 'AGREMPN'
                coeff = 0.05021
            [[truck.trip_gen.classes.production_formula.land_use_rates]]
                property = 'MWTEMPN'
                coeff = 0.01960
        [truck.trip_gen.classes.attraction_formula]
            [[truck.trip_gen.classes.attraction_formula.land_use_rates]]
                property = 'TOTEMP'
                coeff = 0.0234
    [[truck.trip_gen.classes]]
        name = "medtrk"
        purpose = "linked"
        balance_to = "productions"
        [truck.trip_gen.classes.production_formula]
            constant = 0
            multiplier =  1
            [[truck.trip_gen.classes.production_formula.land_use_rates]]
                property = 'TOTEMP'
                coeff = 0.0039
    [[truck.trip_gen.classes]]
        name = "medtrk"
        purpose = "garage"
        balance_to = "productions"
        [truck.trip_gen.classes.production_formula]
            [[truck.trip_gen.classes.production_formula.land_use_rates]]
                property = 'RETEMPN'
                coeff = 0.00102
            [[truck.trip_gen.classes.production_formula.land_use_rates]]
                property = 'FPSEMPN'
                coeff = 0.00147
            [[truck.trip_gen.classes.production_formula.land_use_rates]]
                property = 'HEREMPN'
                coeff = 0.00025
            [[truck.trip_gen.classes.production_formula.land_use_rates]]
                property = 'OTHEMPN'
                coeff = 0.00331
            [[truck.trip_gen.classes.production_formula.land_use_rates]]
                property = 'AGREMPN'
                coeff = 0.00445
            [[truck.trip_gen.classes.production_formula.land_use_rates]]
                property = 'MWTEMPN'
                coeff = 0.00165
        [truck.trip_gen.classes.attraction_formula]
            [[truck.trip_gen.classes.attraction_formula.land_use_rates]]
                property = 'TOTEMP'
                coeff = 0.0046
    [[truck.trip_gen.classes]]
        name = "lrgtrk"
        purpose = "linked"
        balance_to = "productions"
        [truck.trip_gen.classes.production_formula]
            constant = 0
            multiplier =  1
            [[truck.trip_gen.classes.production_formula.land_use_rates]]
            property = 'TOTEMP'
            coeff = 0.0073
    [[truck.trip_gen.classes]]
        name  = "lrgtrk"
        purpose = "garage"
        balance_to = "productions"
        [truck.trip_gen.classes.production_formula]
            [[truck.trip_gen.classes.production_formula.land_use_rates]]
                property = 'RETEMPN'
                coeff = 0.00183
            [[truck.trip_gen.classes.production_formula.land_use_rates]]
                property = 'FPSEMPN'
                coeff = 0.00482
            [[truck.trip_gen.classes.production_formula.land_use_rates]]
                property = 'HEREMPN'
                coeff = 0.00274
            [[truck.trip_gen.classes.production_formula.land_use_rates]]
                property = 'OTHEMPN'
                coeff = 0.00795
            [[truck.trip_gen.classes.production_formula.land_use_rates]]
                property = 'AGREMPN'
                coeff = 0.01125
            [[truck.trip_gen.classes.production_formula.land_use_rates]]
                property = 'MWTEMPN'
                coeff = 0.00486
        [truck.trip_gen.classes.attraction_formula]
            [[truck.trip_gen.classes.attraction_formula.land_use_rates]]
                property = 'TOTEMP'
                coeff = 0.0136
        [truck.time_of_day]
        [[truck.time_of_day.classes]]
            name = "vsmtrk"
            [[truck.time_of_day.classes.time_period_split]]
                time_period = "ea"
                od = 0.0235
            [[truck.time_of_day.classes.time_period_split]]
                time_period = "am"
                od = 0.0700
            [[truck.time_of_day.classes.time_period_split]]
                time_period = "md"
                od = 0.6360
            [[truck.time_of_day.classes.time_period_split]]
                time_period = "pm"
                od = 0.1000
            [[truck.time_of_day.classes.time_period_split]]
                time_period = "ev"
                od = 0.1705
        [[truck.time_of_day.classes]]
            name = "smltrk"
            [[truck.time_of_day.classes.time_period_split]]
                time_period = "ea"
                od = 0.0765
            [[truck.time_of_day.classes.time_period_split]]
                time_period = "am"
                od = 0.2440
            [[truck.time_of_day.classes.time_period_split]]
                time_period = "md"
                od = 0.3710
            [[truck.time_of_day.classes.time_period_split]]
                time_period = "pm"
                od= 0.2180
            [[truck.time_of_day.classes.time_period_split]]
                time_period = "ev"
                od = 0.0905
        [[truck.time_of_day.classes]]
            name = "medtrk"
            [[truck.time_of_day.classes.time_period_split]]
                time_period = "ea"
                od = 0.0665
            [[truck.time_of_day.classes.time_period_split]]
                time_period = "am"
                od = 0.2930
            [[truck.time_of_day.classes.time_period_split]]
                time_period = "md"
                od = 0.3935
            [[truck.time_of_day.classes.time_period_split]]
                time_period = "pm"
                od = 0.1730
            [[truck.time_of_day.classes.time_period_split]]
                time_period = "ev"
                od = 0.0740
        [[truck.time_of_day.classes]]
            name = "lrgtrk"
            [[truck.time_of_day.classes.time_period_split]]
                time_period = "ea"
                od = 0.1430
            [[truck.time_of_day.classes.time_period_split]]
                time_period = "am"
                od = 0.2320
            [[truck.time_of_day.classes.time_period_split]]
                time_period = "md"
                od = 0.3315
            [[truck.time_of_day.classes.time_period_split]]
                time_period = "pm"
                od = 0.1750
            [[truck.time_of_day.classes.time_period_split]]
                time_period = "ev"
                od = 0.1185
    [truck.toll_choice]
        value_of_time = 18.93
        operating_cost_per_mile = 17.23
        [[truck.toll_choice.classes]]
            name = "trk"
            skim_mode = "trk"
        [[truck.toll_choice.classes]]
            name = "lgstrk"
            skim_mode = "lrgtrk"
        [[truck.toll_choice.utility]]
            property = "time"
            coeff = -0.088

[active_modes]
    emme_scenario_id = 1
    output_skim_path = "skims/active"
    output_skim_filename_tmpl = "nonmotskm.omx"
    output_skim_matrixname_tmpl = "{property}{mode}"
    
    [[active_modes.classes]]
    # for accessibility calculations
        name = "WALK"
        description = "walk"
        mode_code = "nmw"
        skims = ["DIST"]
    
    [[active_modes.classes]]
    # for accessibility calculations
        name = "BIKE"
        description = "bike"
        mode_code = "nmb"
        skims = ["DIST"]
    
    [[active_modes.shortest_path_skims]]
        mode = "walk"
        roots = "MAZ"
        leaves = "MAZ"
        max_dist_miles = 3
        output = "skims/non_motorized/ped_distance_maz_maz.txt"
    [[active_modes.shortest_path_skims]]
        mode = "walk"
        roots = "MAZ"
        leaves = "TAP"
        max_dist_miles = 0.5
        output = "skims/non_motorized/ped_distance_maz_tap.txt"
    [[active_modes.shortest_path_skims]]
        mode = "bike"
        roots = "MAZ"
        leaves = "MAZ"
        max_dist_miles = 3
        output = "skims/non_motorized/bike_distance_maz_maz.txt"
    [[active_modes.shortest_path_skims]]
        mode = "bike"
        roots = "MAZ"
        leaves = "TAP"
        max_dist_miles = 3
        output = "skims/non_motorized/bike_distance_maz_tap.txt"
    [[active_modes.shortest_path_skims]]
        mode = "bike"
        roots = "TAZ"
        leaves = "TAZ"
        output = "skims/non_motorized/bike_distance_taz_taz.txt"
    [[active_modes.shortest_path_skims]]
        mode = "walk"
        roots = "TAP"
        leaves = "TAP"
        max_dist_miles = 0.5
        output = "skims/non_motorized/ped_distance_tap_tap.txt"


[highway]
    output_skim_path = "skims/highway"
    output_skim_filename_tmpl = "HWYSKM{time_period}.omx"
    output_skim_matrixname_tmpl = "{property_name}{class_name}"
    relative_gap = 0.0005
    max_iterations = 100
    run_maz_assignment = false
    # labels entire highway network (any of the classes) + MAZ connectors
    generic_highway_mode_code = "c"
    # include other MAZs to estimate density (pop+jobs*2.5)/acres for each MAZ
    area_type_buffer_dist_miles = 0.5
    [highway.tolls]
        file_path = "inputs/hwy/tolls.csv"
        bridetoll_file_path = "inputs/hwy/tolls_bridge.csv"
        src_vehicle_group_names = ["da", "s2",  "s3",  "vsm", "sml", "med", "lrg"]
        # the dst_vehicle_group_names is used in the class group suffix for the
        # highway.classes toll attribute name and the skims name, "bridgetoll_{}"
        # and "valuetoll_{}"
        dst_vehicle_group_names = ["da", "s2", "s3", "vsm", "sml", "med", "lrg"]
        # tollbooth separates links with "bridge" tolls (index < this value)
        # (used in all classes) vs. "value" tolls (used in toll-available classes only)
        # TM2: TOLLBOOTH codes 11 and above (please see hwyParam.block which denotes this value) are reserved for so-called "value
        # toll" facilities, which are currently used to model high-occupancy toll (HOT) lanes.  These variables can be used
        # to toll specific links (each link with a different toll needs a different TOLLBOOTH code).
        valuetoll_start_tollbooth_code = 11
        # temporary settings for dynamic tolling
        run_dynamic_toll = false
        max_dynamic_valuetoll = 0.5

    [highway.msa]
        write_iteration_flow = true
        # weights for calculating average volume (parameters are from TM1.5 RunModel.bat)
        # value at index 0 is wgt for iteration 0
        prev_wgt = [0.0, 0.0, 0.5, 0.67]
        curr_wgt = [1.0, 1.0, 0.5, 0.33]


    [highway.maz_to_maz]
        mode_code = "x"
        excluded_links = [ "is_toll_da", "is_sr",]
        operating_cost_per_mile = 18.93
        value_of_time = 17.23
        output_skim_file = "skims/highway/HWYSKIM_MAZMAZ_DA.csv"
        skim_period = "md"
        max_skim_cost = 11.0
            # based on ~= 5 miles @ 40 mph = 11
            #           = time + (0.6 / vot) * (dist * opcost)
            #           = 5 / 40 * 60 + (0.6 / 17.23) * (5 * 18.93)
        demand_file = "demand_matrices/highway/maz_demand/auto_{period}_MAZ_AUTO_{number}_{period}.omx"
        [[highway.maz_to_maz.demand_county_groups]]
            number = 1
            counties = ["San Francisco", "San Mateo", "Santa Clara"]
        [[highway.maz_to_maz.demand_county_groups]]
            number = 2
            counties = ["Alameda", "Contra Costa"]
        [[highway.maz_to_maz.demand_county_groups]]
            number = 3
            counties = ["Solano", "Napa", "Sonoma", "Marin"]

    [[highway.classes]]
        name = "da"
        description = "drive alone"
        mode_code = "d"
        excluded_links = [ "is_sr",]
        value_of_time = 18.93
        operating_cost_per_mile = 17.23
        toll = [ "@bridgetoll_da" ]
        skims = [ "time", "dist", "freeflowtime", "btoll", "vtoll",]
        output_skim_matrixname_tmpl = "{property_name}{class_name}"
        [[highway.classes.demand]]
            source = "household"
            name = "da"
        [[highway.classes.demand]]
            source = "air_passenger"
            name = "da"
        [[highway.classes.demand]]
            source = "internal_external"
            name = "da"
    [[highway.classes]]
        name = "s2"
        description = "shared ride 2"
        mode_code = "e"
        excluded_links = [ "is_sr3",]
        value_of_time = 18.93
        operating_cost_per_mile = 17.23
        toll = [ "@bridgetoll_s2" ]
        toll_factor = 0.5714285714285714
        skims = [ "time", "dist", "freeflowtime", "btoll", "vtoll",]
        output_skim_matrixname_tmpl = "{property_name}{class_name}"
        [[highway.classes.demand]]
            source = "household"
            name = "sr2"
            factor = 0.5714285714285714
        [[highway.classes.demand]]
            source = "air_passenger"
            name = "s2"
        [[highway.classes.demand]]
            source = "internal_external"
            name = "sr2"
    [[highway.classes]]
        name = "s3"
        description = "shared ride 3+"
        mode_code = "f"
        excluded_links = []
        value_of_time = 18.93
        operating_cost_per_mile = 17.23
        toll = ["@bridgetoll_s3"]
        toll_factor = 0.4
        skims = [ "time", "dist", "freeflowtime", "btoll", "vtoll",]
        output_skim_matrixname_tmpl = "{property_name}{class_name}"
        [[highway.classes.demand]]
            source = "household"
            name = "sr3"
            factor = 0.4
        [[highway.classes.demand]]
            source = "air_passenger"
            name = "s3"
        [[highway.classes.demand]]
            source = "internal_external"
            name = "sr3"
    [[highway.classes]]
        name = "trk"
        description = "truck"
        mode_code = "t"
        excluded_links = ["is_sr",]
        value_of_time = 37.87
        operating_cost_per_mile = 31.28
        toll = ["@bridgetoll_sml"]
        skims = [ "time", "dist", "freeflowtime", "btoll_vsm", "btoll_sml", "btoll_med",]
        output_skim_matrixname_tmpl = "{property_name}{class_name}"
        [[highway.classes.demand]]
            source = "truck"
            name = "vsmtrk"
        [[highway.classes.demand]]
            source = "truck"
            name = "smltrk"
        [[highway.classes.demand]]
            source = "truck"
            name = "medtrk"
    [[highway.classes]]
        name = "lrgtrk"
        description = "large truck"
        mode_code = "l"
        excluded_links = ["is_auto_only"]
        value_of_time = 37.87
        operating_cost_per_mile = 31.28
        toll = ["@bridgetoll_lrg"]
        pce = 2.0
        skims = [ "time", "dist", "freeflowtime", "btoll_lrg",]
        output_skim_matrixname_tmpl = "{property_name}{class_name}"
        [[highway.classes.demand]]
            source = "truck"
            name = "lrgtrk"
            factor = 2.0

    [highway.convergence]
        output_convergence_report_path = "output_summaries/highway_convergence_report.txt"
		output_triptable_path = "output_summaries/trip_tables_{iteration}.omx"
		output_skim_path = "output_summaries/skims_{iteration}.omx"
		selected_od_pair = [1,100]
		selected_links = [5,10,15]
		skim_selected_time_periods = ["am","pm"]
		output_network_attr_filename = "output_summaries/network_attrs_{iteration}.parquet"
		output_network_summary_filename = "output_summaries/network_summary_{iteration}.csv"

[transit]
    apply_msa_demand = false
    value_of_time = 48.6
    effective_headway_source = "hdw"
    initial_wait_perception_factor = 1.5
    transfer_wait_perception_factor = 3.0
    walk_perception_factor = 2.0
    initial_boarding_penalty = 10
    transfer_boarding_penalty = 10
    max_transfers = 3
    use_ccr = false
    output_skim_path = "skims/transit"
    output_skim_filename_tmpl = "trnskm{time_period}_{set_name}.omx"
    output_skim_matrixname_tmpl = "{property}"
    output_stop_usage_path = "output_summaries\\stop_usage_{period}.csv"
    output_transit_boardings_path = "output_summaries\\boardings_by_line_{period}.csv"
    fares_path = "inputs\\trn\\fares.far"
    fare_matrix_path = "inputs\\trn\\fareMatrix.txt"
    # max expected transfer distance for mode-to-mode transfer fare table generation
    fare_max_transfer_distance_miles = 3.0
    # for TAZ instead of TAPs
    override_connectors = false # don't run prepare connector
    override_connector_times = true
    # input_connector_access_times_path = "inputs\\trn\\estimated_taz_access_connectors.csv"
    # input_connector_egress_times_path = "inputs\\trn\\estimated_taz_egress_connectors.csv"
    # mask options
    mask_noncombo_allpen = false
    mask_over_3_xfers = false
    #
    use_fares = true # temp
    #
    congested_transit_assignment = true
    capacitated_transit_assignment = false
    station_capacity_transit_assignment = false
    #
    use_peaking_factor = false  # temp
    am_peaking_factor = 1.219
    pm_peaking_factor = 1.262

    [[transit.classes]]
        name = "wlk_trn_wlk"
        description = "walk access to transit, walk egress from transit" 
        skims = ['BOARDS', 'DDIST', 'DTIME', 'FARE', 'IVT', 'IVTCOM', 'IVTEXP', 'IVTFRY', 'IVTHVY', 'IVTLOC', 'IVTLRT', 'IWAIT', 'PIVTCOM', 'PIVTEXP', 'PIVTFRY', 'PIVTHVY', 'PIVTLOC', 'PIVTLRT', 'WACC', 'WAIT', 'WAUX', 'WEGR', 'XWAIT']
    [[transit.classes]]
        name = "pnr_trn_wlk"
        description = "pnr access to transit, walk egress from transit" 
        skims = ['BOARDS', 'DDIST', 'DTIME', 'FARE', 'IVT', 'IVTCOM', 'IVTEXP', 'IVTFRY', 'IVTHVY', 'IVTLOC', 'IVTLRT', 'IWAIT', 'PIVTCOM', 'PIVTEXP', 'PIVTFRY', 'PIVTHVY', 'PIVTLOC', 'PIVTLRT', 'WACC', 'WAIT', 'WAUX', 'WEGR', 'XWAIT']
    [[transit.classes]]
        name = "wlk_trn_pnr"
        description = "walk access to transit, pnr egress from transit" 
        skims = ['BOARDS', 'DDIST', 'DTIME', 'FARE', 'IVT', 'IVTCOM', 'IVTEXP', 'IVTFRY', 'IVTHVY', 'IVTLOC', 'IVTLRT', 'IWAIT', 'PIVTCOM', 'PIVTEXP', 'PIVTFRY', 'PIVTHVY', 'PIVTLOC', 'PIVTLRT', 'WACC', 'WAIT', 'WAUX', 'WEGR', 'XWAIT']
    [[transit.classes]]
        name = "knr_trn_wlk"
        description = "knr access to transit, walk egress from transit" 
        skims = ['BOARDS', 'DDIST', 'DTIME', 'FARE', 'IVT', 'IVTCOM', 'IVTEXP', 'IVTFRY', 'IVTHVY', 'IVTLOC', 'IVTLRT', 'IWAIT', 'PIVTCOM', 'PIVTEXP', 'PIVTFRY', 'PIVTHVY', 'PIVTLOC', 'PIVTLRT', 'WACC', 'WAIT', 'WAUX', 'WEGR', 'XWAIT']
    [[transit.classes]]
        name = "wlk_trn_knr"
        description = "walk access to transit, knr egress from transit" 
        skims = ['BOARDS', 'DDIST', 'DTIME', 'FARE', 'IVT', 'IVTCOM', 'IVTEXP', 'IVTFRY', 'IVTHVY', 'IVTLOC', 'IVTLRT', 'IWAIT', 'PIVTCOM', 'PIVTEXP', 'PIVTFRY', 'PIVTHVY', 'PIVTLOC', 'PIVTLRT', 'WACC', 'WAIT', 'WAUX', 'WEGR', 'XWAIT']

[emme]
    num_processors = "MAX-1"
    all_day_scenario_id = 1
    project_path = "emme_project\\mtc_emme.emp"
    highway_database_path = "emme_project\\Database_highway\\emmebank"
    active_database_paths = [ "emme_project/Database_active_south/emmebank", "emme_project/Database_active_north/emmebank" ]
    transit_database_path = "emme_project\\Database_transit\\emmebank"


[[highway.capclass_lookup]]
	capclass = 0
	capacity = 0
	free_flow_speed = 0
	critical_speed = 0

[[highway.capclass_lookup]]
	capclass = 1
	capacity = 2050
	free_flow_speed = 55
	critical_speed = 25.898

[[highway.capclass_lookup]]
	capclass = 2
	capacity = 1450
	free_flow_speed = 40
	critical_speed = 11.772

[[highway.capclass_lookup]]
	capclass = 3
	capacity = 1450
	free_flow_speed = 30
	critical_speed = 18.835

[[highway.capclass_lookup]]
	capclass = 4
	capacity = 900
	free_flow_speed = 20
	critical_speed = 7.063

[[highway.capclass_lookup]]
	capclass = 5
	capacity = 900
	free_flow_speed = 20
	critical_speed = 4.709

[[highway.capclass_lookup]]
	capclass = 6
	capacity = 600
	free_flow_speed = 15
	critical_speed = 4.709

[[highway.capclass_lookup]]
	capclass = 7
	capacity = 600
	free_flow_speed = 15
	critical_speed = 3

[[highway.capclass_lookup]]
	capclass = 8
	capacity = 2050
	free_flow_speed = 18
	critical_speed = 47.087

[[highway.capclass_lookup]]
	capclass = 11
	capacity = 2050
	free_flow_speed = 55
	critical_speed = 25.898

[[highway.capclass_lookup]]
	capclass = 12
	capacity = 1450
	free_flow_speed = 40
	critical_speed = 11.772

[[highway.capclass_lookup]]
	capclass = 13
	capacity = 1500
	free_flow_speed = 30
	critical_speed = 18.835

[[highway.capclass_lookup]]
	capclass = 14
	capacity = 950
	free_flow_speed = 25
	critical_speed = 9.417

[[highway.capclass_lookup]]
	capclass = 15
	capacity = 950
	free_flow_speed = 25
	critical_speed = 4.709

[[highway.capclass_lookup]]
	capclass = 16
	capacity = 650
	free_flow_speed = 20
	critical_speed = 4.709

[[highway.capclass_lookup]]
	capclass = 17
	capacity = 650
	free_flow_speed = 20
	critical_speed = 3

[[highway.capclass_lookup]]
	capclass = 18
	capacity = 2050
	free_flow_speed = 18
	critical_speed = 47.087

[[highway.capclass_lookup]]
	capclass = 21
	capacity = 2100
	free_flow_speed = 60
	critical_speed = 28.252

[[highway.capclass_lookup]]
	capclass = 22
	capacity = 1600
	free_flow_speed = 45
	critical_speed = 14.126

[[highway.capclass_lookup]]
	capclass = 23
	capacity = 1550
	free_flow_speed = 35
	critical_speed = 21.189

[[highway.capclass_lookup]]
	capclass = 24
	capacity = 1000
	free_flow_speed = 30
	critical_speed = 11.772

[[highway.capclass_lookup]]
	capclass = 25
	capacity = 1000
	free_flow_speed = 30
	critical_speed = 7.063

[[highway.capclass_lookup]]
	capclass = 26
	capacity = 700
	free_flow_speed = 25
	critical_speed = 7.063

[[highway.capclass_lookup]]
	capclass = 27
	capacity = 700
	free_flow_speed = 25
	critical_speed = 3

[[highway.capclass_lookup]]
	capclass = 28
	capacity = 700
	free_flow_speed = 18
	critical_speed = 47.087

[[highway.capclass_lookup]]
	capclass = 31
	capacity = 2100
	free_flow_speed = 60
	critical_speed = 28.252

[[highway.capclass_lookup]]
	capclass = 32
	capacity = 1600
	free_flow_speed = 45
	critical_speed = 14.126

[[highway.capclass_lookup]]
	capclass = 33
	capacity = 1550
	free_flow_speed = 35
	critical_speed = 21.189

[[highway.capclass_lookup]]
	capclass = 34
	capacity = 1000
	free_flow_speed = 35
	critical_speed = 11.772

[[highway.capclass_lookup]]
	capclass = 35
	capacity = 1000
	free_flow_speed = 35
	critical_speed = 9.417

[[highway.capclass_lookup]]
	capclass = 36
	capacity = 700
	free_flow_speed = 30
	critical_speed = 9.417

[[highway.capclass_lookup]]
	capclass = 37
	capacity = 700
	free_flow_speed = 30
	critical_speed = 3

[[highway.capclass_lookup]]
	capclass = 38
	capacity = 2100
	free_flow_speed = 18
	critical_speed = 47.087

[[highway.capclass_lookup]]
	capclass = 41
	capacity = 2150
	free_flow_speed = 65
	critical_speed = 30.607

[[highway.capclass_lookup]]
	capclass = 42
	capacity = 1650
	free_flow_speed = 50
	critical_speed = 16.480

[[highway.capclass_lookup]]
	capclass = 43
	capacity = 1550
	free_flow_speed = 40
	critical_speed = 23.543

[[highway.capclass_lookup]]
	capclass = 44
	capacity = 1050
	free_flow_speed = 35
	critical_speed = 14.126

[[highway.capclass_lookup]]
	capclass = 45
	capacity = 1050
	free_flow_speed = 35
	critical_speed = 11.772

[[highway.capclass_lookup]]
	capclass = 46
	capacity = 900
	free_flow_speed = 30
	critical_speed = 11.772

[[highway.capclass_lookup]]
	capclass = 47
	capacity = 900
	free_flow_speed = 30
	critical_speed = 3

[[highway.capclass_lookup]]
	capclass = 48
	capacity = 2150
	free_flow_speed = 18
	critical_speed = 47.087

[[highway.capclass_lookup]]
	capclass = 51
	capacity = 2150
	free_flow_speed = 65
	critical_speed = 30.607

[[highway.capclass_lookup]]
	capclass = 52
	capacity = 1650
	free_flow_speed = 55
	critical_speed = 16.480

[[highway.capclass_lookup]]
	capclass = 53
	capacity = 1550
	free_flow_speed = 40
	critical_speed = 23.543

[[highway.capclass_lookup]]
	capclass = 54
	capacity = 1050
	free_flow_speed = 40
	critical_speed = 16.480

[[highway.capclass_lookup]]
	capclass = 55
	capacity = 1050
	free_flow_speed = 40
	critical_speed = 14.126

[[highway.capclass_lookup]]
	capclass = 56
	capacity = 950
	free_flow_speed = 35
	critical_speed = 14.126

[[highway.capclass_lookup]]
	capclass = 57
	capacity = 950
	free_flow_speed = 35
	critical_speed = 3

[[highway.capclass_lookup]]
	capclass = 58
	capacity = 2150
	free_flow_speed = 18
	critical_speed = 47.087

[[highway.capclass_lookup]]
	capclass = 59
	capacity = 0
	free_flow_speed = 0
	critical_speed = 3.0

[[highway.capclass_lookup]]
	capclass = 60
    capacity = 0
    free_flow_speed = 0
	critical_speed = 3.0

[[highway.capclass_lookup]]
	capclass = 61
    capacity = 0
    free_flow_speed = 0
	critical_speed = 23.543

[[highway.capclass_lookup]]
	capclass = 62
    capacity = 0
    free_flow_speed = 0
	critical_speed = 30.607

[[highway.capclass_lookup]]
	capclass = 63
    capacity = 0
    free_flow_speed = 0
	critical_speed = 16.48

[[highway.capclass_lookup]]
	capclass = 64
    capacity = 0
    free_flow_speed = 0
	critical_speed = 11.772

[[highway.capclass_lookup]]
	capclass = 65
    capacity = 0
    free_flow_speed = 0
	critical_speed = 16.48

[[highway.capclass_lookup]]
	capclass = 66
    capacity = 0
    free_flow_speed = 0
	critical_speed = 47.087

[[highway.capclass_lookup]]
	capclass = 67
    capacity = 0
    free_flow_speed = 0
	critical_speed = 14.126

[[highway.capclass_lookup]]
	capclass = 68
    capacity = 0
    free_flow_speed = 0
	critical_speed = 14.126

[[highway.capclass_lookup]]
	capclass = 69
    capacity = 0
    free_flow_speed = 0
	critical_speed = 21.189

[[highway.capclass_lookup]]
	capclass = 70
    capacity = 0
    free_flow_speed = 0
	critical_speed = 11.772

[[highway.capclass_lookup]]
	capclass = 71
    capacity = 0
    free_flow_speed = 0
	critical_speed = 14.126

[[highway.capclass_lookup]]
	capclass = 72
    capacity = 0
    free_flow_speed = 0
	critical_speed = 11.772

[[highway.capclass_lookup]]
	capclass = 73
    capacity = 0
    free_flow_speed = 0
	critical_speed = 11.772

[[highway.capclass_lookup]]
	capclass = 74
    capacity = 0
    free_flow_speed = 0
	critical_speed = 3.0

[[highway.capclass_lookup]]
	capclass = 75
    capacity = 0
    free_flow_speed = 0
	critical_speed = 3.0

[[highway.capclass_lookup]]
	capclass = 76
    capacity = 0
    free_flow_speed = 0
	critical_speed = 23.543

[[highway.capclass_lookup]]
	capclass = 77
    capacity = 0
    free_flow_speed = 0
	critical_speed = 30.607

[[highway.capclass_lookup]]
	capclass = 78
    capacity = 0
    free_flow_speed = 0
	critical_speed = 16.48

[[highway.capclass_lookup]]
	capclass = 79
    capacity = 0
    free_flow_speed = 0
	critical_speed = 14.126

[[highway.capclass_lookup]]
	capclass = 80
    capacity = 0
    free_flow_speed = 0
	critical_speed = 16.48

[[highway.capclass_lookup]]
	capclass = 81
    capacity = 0
    free_flow_speed = 0
	critical_speed = 47.087

[[highway.capclass_lookup]]
	capclass = 82
    capacity = 0
    free_flow_speed = 0
	critical_speed = 16.48

[[highway.capclass_lookup]]
	capclass = 83
    capacity = 0
    free_flow_speed = 0
	critical_speed = 14.126

[[highway.capclass_lookup]]
	capclass = 84
    capacity = 0
    free_flow_speed = 0
	critical_speed = 23.543

[[highway.capclass_lookup]]
	capclass = 85
    capacity = 0
    free_flow_speed = 0
	critical_speed = 16.48

[[highway.capclass_lookup]]
	capclass = 86
    capacity = 0
    free_flow_speed = 0
	critical_speed = 16.48

[[highway.capclass_lookup]]
	capclass = 87
    capacity = 0
    free_flow_speed = 0
	critical_speed = 14.126

[[highway.capclass_lookup]]
	capclass = 88
    capacity = 0
    free_flow_speed = 0
	critical_speed = 14.126

[[highway.capclass_lookup]]
	capclass = 89
    capacity = 0
    free_flow_speed = 0
	critical_speed = 3.0

[[highway.capclass_lookup]]
	capclass = 90
    capacity = 0
    free_flow_speed = 0
	critical_speed = 3.0

[[highway.capclass_lookup]]
	capclass = 99
	capacity = 0
	free_flow_speed = 10
	critical_speed = 3.0

[[highway.capclass_lookup]]
	capclass = 109
	capacity = 0
	free_flow_speed = 10
	critical_speed = 3.0

[[highway.capclass_lookup]]
	capclass = 119
	capacity = 0
	free_flow_speed = 10
	critical_speed = 3.0

[[highway.capclass_lookup]]
	capclass = 129
	capacity = 0
	free_flow_speed = 10
	critical_speed = 3.0

[[highway.capclass_lookup]]
	capclass = 139
	capacity = 0
	free_flow_speed = 10
	critical_speed = 3.0

[[highway.capclass_lookup]]
	capclass = 149
	capacity = 0
	free_flow_speed = 10
	critical_speed = 3.0

[[transit.modes]]
    mode_id = "P"
    name = "pnr"
    type = "PNR"
    assign_type = "AUX_TRANSIT"
    speed_miles_per_hour = 40.0
[[transit.modes]]
    mode_id = "K"
    name = "knr"
    type = "KNR"
    assign_type = "AUX_TRANSIT"
    speed_miles_per_hour = 40.0
[[transit.modes]]
    mode_id = "p"
    name = "pnrdummy"
    type = "PNR_dummy"
    assign_type = "TRANSIT"
    in_vehicle_perception_factor = 1.0 # or should this be 0?
    initial_boarding_penalty = 2.0
    transfer_boarding_penalty = 2.0
[[transit.modes]]
    mode_id = "w"
    name = "walk"
    type = "WALK"
    assign_type = "AUX_TRANSIT"
    speed_miles_per_hour = 3.0
[[transit.modes]]
    mode_id = "a"
    name = "access"
    type = "ACCESS"
    assign_type = "AUX_TRANSIT"
    speed_miles_per_hour = 3.0
[[transit.modes]]
    mode_id = "e"
    name = "egress"
    type = "EGRESS"
    assign_type = "AUX_TRANSIT"
    speed_miles_per_hour = 3.0
[[transit.modes]]
    mode_id = "b"
    name = "local_bus"
    type = "LOCAL"
    assign_type = "TRANSIT"
    in_vehicle_perception_factor = 1.0
    initial_boarding_penalty = 18.0
    transfer_boarding_penalty = 18.0
[[transit.modes]]
    mode_id = "x"
    name = "exp_bus"
    type = "PREMIUM"
    assign_type = "TRANSIT"
    in_vehicle_perception_factor = 1.0
    initial_boarding_penalty = 10.0
    transfer_boarding_penalty = 10.0
[[transit.modes]]
    mode_id = "f"
    name = "ferry"
    type = "PREMIUM"
    assign_type = "TRANSIT"
    in_vehicle_perception_factor = 0.8
    initial_boarding_penalty = 2.0
    transfer_boarding_penalty = 2.0
[[transit.modes]]
    mode_id = "l"
    name = "light_rail"
    type = "PREMIUM"
    assign_type = "TRANSIT"
    in_vehicle_perception_factor = 0.9
    initial_boarding_penalty = 15.0
    transfer_boarding_penalty = 15.0
[[transit.modes]]
    mode_id = "h"
    name = "heavy_rail"
    type = "PREMIUM"
    assign_type = "TRANSIT"
    in_vehicle_perception_factor = 0.7
    initial_boarding_penalty = 2.0
    transfer_boarding_penalty = 2.0
[[transit.modes]]
    mode_id = "r"
    name = "comm_rail"
    type = "PREMIUM"
    assign_type = "TRANSIT"
    in_vehicle_perception_factor = 0.7
    initial_boarding_penalty = 2.0
    transfer_boarding_penalty = 2.0<|MERGE_RESOLUTION|>--- conflicted
+++ resolved
@@ -49,17 +49,12 @@
     active_demand_file = "demand_matrices/active/nm_demand_{period}.omx"
     ctramp_indiv_trip_file = "main/indivTripData_{iteration}.csv"
     ctramp_joint_trip_file = "main/jointTripData_{iteration}.csv"
-<<<<<<< HEAD
     ctramp_hh_file = "main/householdData_{iteration}.csv"
-    host_ip_address = "10.0.143.35"
-	ctramp_run_dir = 'C:\MTC_tmpy\TM2\calibration_3332'
-    sample_rate_iteration = [0.20]
 	copy_from_examples = false
-=======
     host_ip_address = "10.1.36.121"
     ctramp_run_dir = 'D:\MTC\9-county\CTRAMP'
     sample_rate_iteration = [0.50]
->>>>>>> 09a679eb
+
     [household.rideshare_mode_split]
     "taxi"=0.08
     "single_tnc"=0.72
