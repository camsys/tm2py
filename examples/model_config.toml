####################################
#       MODEL CONFIGURATION        #
####################################

[[time_periods]]
    name = "ea"
    length_hours = 3
    highway_capacity_factor = 3
    emme_scenario_id = 11
[[time_periods]]
    name = "am"
    length_hours = 4
    highway_capacity_factor = 3.65
    emme_scenario_id = 12
[[time_periods]]
    name = "md"
    length_hours = 5
    highway_capacity_factor = 5
    emme_scenario_id = 13
[[time_periods]]
    name = "pm"
    length_hours = 4
    highway_capacity_factor = 3.65
    emme_scenario_id = 14
[[time_periods]]
    name = "ev"
    length_hours = 8
    highway_capacity_factor = 8
    emme_scenario_id = 15

[logging]
    display_level = "STATUS"
    run_file_path  = "log_run.txt"
    run_file_level = "STATUS"
    log_file_path = "log_detail.txt"
    log_file_level = "DETAIL"
    log_on_error_file_path = "log_error.txt"
    notify_slack = false
    use_emme_logbook = true

[household]
    highway_demand_file = "demand_matrices/highway/household/TAZ_Demand_{period}.omx"
    transit_demand_file = "demand_matrices/onboard_survey_consolidate_v12/trn_demand_v12_trim_{period}.omx"

[accessibility]
    outfile = "inputs/accessibility.csv"

    [accessibility.land_use_aggregation]
        "RETEMPN" = ["RETEMPN"]
        "TOTEMP" = ["TOTEMP"]
	[accessibility.mode_names]
		"auto" = "auto"
		"transit" = "transit"
		"walk" = "nonMotorized"
	[accessibility.formula_auto]
		# second element of list contains matrices to be transposed
		# formatted as a list of [mode name, time period]
		"peak" = [[['DA','AM']],
			[['DA', 'PM']]]
		"offpeak" = [[['DA','MD']],
			[['DA', 'MD']]]
		"prop" = 'TIME'
	[accessibility.formula_transit]
		"peak" = [[['wlk_trn_wlk','AM']],
			[['wlk_trn_wlk', 'PM']]]
		"offpeak" = [[['wlk_trn_wlk','MD']], 
			[['wlk_trn_wlk', 'MD']]]
		"ivt" = ["IVT"]
		"ovt" = ['IWAIT', 'XWAIT','WAUX']
		"prop" = 'TIME'
	[accessibility.formula_walk]
		"peak" = [[['WALK','MD']],
			[['WALK','MD']]]
		"offpeak" = [[['WALK','MD']],
			[['WALK','MD']]]
		"prop" = 'DIST'

[air_passenger]
    output_trip_table_directory = "demand_matrices/highway/air_passenger"
    outfile_trip_table_tmp = "tripsAirPax{period}.omx"
    highway_demand_file = "demand_matrices/highway/air_passenger/tripsAirPax{period}.omx"
    input_demand_folder = "inputs/nonres"
    input_demand_filename_tmpl = "{year}_{direction}{airport}.csv"
    reference_start_year = "2007"
    reference_end_year = "2035"
    airport_names = [ "SFO", "OAK", "SJC",]
    [[air_passenger.demand_aggregation]]
        name = "DA"
        mode = "da"
        access_modes = [ "ES", "PK", "RN", "TX", "LI",]
    [[air_passenger.demand_aggregation]]
        name = "S2"
        mode = "sr2"
        access_modes = [ "ES", "PK", "RN", "TX", "LI",]
    [[air_passenger.demand_aggregation]]
        name = "S3"
        mode = "sr3"
        access_modes = [ "ES", "PK", "RN", "TX", "LI", "VN", "HT", "CH",]

[internal_external]
    output_trip_table_directory = "demand_matrices/highway/internal_external"
    outfile_trip_table_tmp = "tripsIx{period}.omx"
    highway_demand_file = "demand_matrices/highway/internal_external/tripsIx{period}.omx"
    modes = ["da","sr2","sr3"]
    [internal_external.demand]
        input_demand_file = "inputs/nonres/IXDaily2006x4.may2208.new.omx"
        input_demand_matrixname_tmpl = "IX_Daily_{mode}"
        reference_year = 2005
    # Union city compatible test with 43 zones
    [[internal_external.demand.annual_growth_rate]]
        zone_index = [41, 42, 4688, 4689, 4690, 4691, 4692, 4704, 4705, 4706, 4707, 4708]
        factor = 1.05
        as_growth_rate = true
    [[internal_external.demand.annual_growth_rate]]
        zone_index = [4693, 4694,4695, 4696, 4698, 4699,  4701, 4702, 4703]
        factor = 1.010
        as_growth_rate = true
    [[internal_external.demand.annual_growth_rate]]
        zone_index = [4697]
        factor = 0
    [[internal_external.demand.annual_growth_rate]]
        zone_index = 4700
        factor = 1.015
        as_growth_rate = true
    [[internal_external.demand.special_gateway_adjust]]
        zone_index = 4693
        factor = 1.020228
    [[internal_external.demand.special_gateway_adjust]]
        zone_index = 4695
        factor = 1.242555
    [[internal_external.demand.special_gateway_adjust]]
        zone_index = 4696
        factor = 0.848518
    [[internal_external.demand.special_gateway_adjust]]
        zone_index = 4698
        factor = 1.673817
    [internal_external.time_of_day]
        [[internal_external.time_of_day.classes]]
            name = "internal_external"
            [[internal_external.time_of_day.classes.time_period_split]]
                time_period = "ea"
                production = 0.15329
                attraction = 0.06440
            [[internal_external.time_of_day.classes.time_period_split]]
                time_period = "am"
                production = 0.26441
                attraction = 0.17540
            [[internal_external.time_of_day.classes.time_period_split]]
                time_period = "md"
                production = 0.25720
                attraction = 0.26950
            [[internal_external.time_of_day.classes.time_period_split]]
                time_period = "pm"
                production = 0.21490
                attraction = 0.29824
            [[internal_external.time_of_day.classes.time_period_split]]
                time_period = "ev"
                production = 0.11020
                attraction = 0.19246
    [internal_external.toll_choice]
        value_of_time = 18.93
        operating_cost_per_mile = 17.23
        [[internal_external.toll_choice.classes]]
            name = "da"
            skim_mode = "da"
        [[internal_external.toll_choice.classes]]
            name = "sr2"
            skim_mode = "sr2"
            [[internal_external.toll_choice.classes.property_factors]]
                property = "toll"
                coeff = 0.5714285714285714
        [[internal_external.toll_choice.classes]]
            name = "sr3"
            skim_mode = "sr3"
            [[internal_external.toll_choice.classes.property_factors]]
                property = "toll"
                coeff = 0.4
        [[internal_external.toll_choice.utility]]
            # The in-vehicle time coefficient is taken from the work trip mode choice model.
            # coefficient for in-vehicle time = -0.0220/0.25 = -0.088
            property = "time"
            coeff = -0.088

[truck]
    output_trip_table_directory = "demand_matrices/highway/commercial"
    outfile_trip_table_tmp = "tripstrk{period}.omx"
    highway_demand_file = "demand_matrices/highway/commercial/tripstrk{period}.omx"
    segment_demand_by_toll = false
    [truck.land_use_aggregation]
        "AGREMPN" = ["AGREMPN"]
        "RETEMPN" = ["RETEMPN"]
        "FPSEMPN" = ["FPSEMPN"]
        "HEREMPN" = ["HEREMPN"]
        "MWTEMPN" = ["MWTEMPN"]
        "OTHEMPN" = ["OTHEMPN"]
        "TOTEMP" = ["TOTEMP"]
        "TOTHH" = ["TOTHH"]
    [[truck.classes]]
        name = "vsmtrk"
        description = "very small truck"
    [[truck.classes]]
        name = "smltrk"
        description = "small truck"
    [[truck.classes]]
        name = "medtrk"
        description = "medium truck"
    [[truck.classes]]
        name = "lrgtrk"
        description = "large truck"
    [[truck.impedances]]
        name = "trk"
        skim_mode = "trk"
        [truck.impedances.time_blend]
            "AM" = 0.3333333333
            "MD" = 0.6666666667
    [[truck.impedances]]
        name = "lrgtrk"
        skim_mode = "lrgtrk"
        [truck.impedances.time_blend]
            "AM" = 0.3333333333
            "MD" = 0.6666666667
    [truck.trip_dist]
        k_factors_file = "inputs/nonres/truck_kfactors_taz.csv"
        friction_factors_file = "inputs/nonres/truckFF.csv"
        max_balance_iterations = 999
        max_balance_relative_error = 0.0001
    [[truck.trip_dist.classes]]
        name = "vsmtrk"
        impedance = "trk"
        use_k_factors = true
    [[truck.trip_dist.classes]]
        name = "smltrk"
        impedance = "trk"
        use_k_factors = true
    [[truck.trip_dist.classes]]
        name = "medtrk"
        impedance = "trk"
        use_k_factors = true
    [[truck.trip_dist.classes]]
        name = "lrgtrk"
        impedance = "lrgtrk"
        use_k_factors = true
    [[truck.trip_gen.classes]]
        name = "vsmtrk"
        purpose = "linked"
        balance_to = "productions"
        [truck.trip_gen.classes.production_formula]
            constant = 0
            multiplier = 0.96
            [[truck.trip_gen.classes.production_formula.land_use_rates]]
                property = 'RETEMPN'
                coeff = 0.95409
            [[truck.trip_gen.classes.production_formula.land_use_rates]]
                property = 'FPSEMPN'
                coeff = 0.54333
            [[truck.trip_gen.classes.production_formula.land_use_rates]]
                property = 'HEREMPN'
                coeff = 0.50769
            [[truck.trip_gen.classes.production_formula.land_use_rates]]
                property = 'OTHEMPN'
                coeff = 0.63558
            [[truck.trip_gen.classes.production_formula.land_use_rates]]
                property = 'AGREMPN'
                coeff = 1.10181
            [[truck.trip_gen.classes.production_formula.land_use_rates]]
                property = 'MWTEMPN'
                coeff = 0.81576
            [[truck.trip_gen.classes.production_formula.land_use_rates]]
                property = 'TOTHH'
                coeff = 0.26565
    [[truck.trip_gen.classes]]
        name = "smltrk"
        purpose = "linked"
        balance_to = "productions"
        [truck.trip_gen.classes.production_formula]
            constant = 0
            multiplier = 1
            [[truck.trip_gen.classes.production_formula.land_use_rates]]
            property = 'TOTEMP'
            coeff = 0.0324
    [[truck.trip_gen.classes]]
        name = "smltrk"
        purpose = "garage"
        balance_to = "productions"
        [truck.trip_gen.classes.production_formula]
            [[truck.trip_gen.classes.production_formula.land_use_rates]]
                property = 'RETEMPN'
                coeff = 0.02146
            [[truck.trip_gen.classes.production_formula.land_use_rates]]
                property = 'FPSEMPN'
                coeff = 0.02424
            [[truck.trip_gen.classes.production_formula.land_use_rates]]
                property = 'HEREMPN'
                coeff = 0.01320
            [[truck.trip_gen.classes.production_formula.land_use_rates]]
                property = 'OTHEMPN'
                coeff = 0.04325
            [[truck.trip_gen.classes.production_formula.land_use_rates]]
                property = 'AGREMPN'
                coeff = 0.05021
            [[truck.trip_gen.classes.production_formula.land_use_rates]]
                property = 'MWTEMPN'
                coeff = 0.01960
        [truck.trip_gen.classes.attraction_formula]
            [[truck.trip_gen.classes.attraction_formula.land_use_rates]]
                property = 'TOTEMP'
                coeff = 0.0234
    [[truck.trip_gen.classes]]
        name = "medtrk"
        purpose = "linked"
        balance_to = "productions"
        [truck.trip_gen.classes.production_formula]
            constant = 0
            multiplier =  1
            [[truck.trip_gen.classes.production_formula.land_use_rates]]
                property = 'TOTEMP'
                coeff = 0.0039
    [[truck.trip_gen.classes]]
        name = "medtrk"
        purpose = "garage"
        balance_to = "productions"
        [truck.trip_gen.classes.production_formula]
            [[truck.trip_gen.classes.production_formula.land_use_rates]]
                property = 'RETEMPN'
                coeff = 0.00102
            [[truck.trip_gen.classes.production_formula.land_use_rates]]
                property = 'FPSEMPN'
                coeff = 0.00147
            [[truck.trip_gen.classes.production_formula.land_use_rates]]
                property = 'HEREMPN'
                coeff = 0.00025
            [[truck.trip_gen.classes.production_formula.land_use_rates]]
                property = 'OTHEMPN'
                coeff = 0.00331
            [[truck.trip_gen.classes.production_formula.land_use_rates]]
                property = 'AGREMPN'
                coeff = 0.00445
            [[truck.trip_gen.classes.production_formula.land_use_rates]]
                property = 'MWTEMPN'
                coeff = 0.00165
        [truck.trip_gen.classes.attraction_formula]
            [[truck.trip_gen.classes.attraction_formula.land_use_rates]]
                property = 'TOTEMP'
                coeff = 0.0046
    [[truck.trip_gen.classes]]
        name = "lrgtrk"
        purpose = "linked"
        balance_to = "productions"
        [truck.trip_gen.classes.production_formula]
            constant = 0
            multiplier =  1
            [[truck.trip_gen.classes.production_formula.land_use_rates]]
            property = 'TOTEMP'
            coeff = 0.0073
    [[truck.trip_gen.classes]]
        name  = "lrgtrk"
        purpose = "garage"
        balance_to = "productions"
        [truck.trip_gen.classes.production_formula]
            [[truck.trip_gen.classes.production_formula.land_use_rates]]
                property = 'RETEMPN'
                coeff = 0.00183
            [[truck.trip_gen.classes.production_formula.land_use_rates]]
                property = 'FPSEMPN'
                coeff = 0.00482
            [[truck.trip_gen.classes.production_formula.land_use_rates]]
                property = 'HEREMPN'
                coeff = 0.00274
            [[truck.trip_gen.classes.production_formula.land_use_rates]]
                property = 'OTHEMPN'
                coeff = 0.00795
            [[truck.trip_gen.classes.production_formula.land_use_rates]]
                property = 'AGREMPN'
                coeff = 0.01125
            [[truck.trip_gen.classes.production_formula.land_use_rates]]
                property = 'MWTEMPN'
                coeff = 0.00486
        [truck.trip_gen.classes.attraction_formula]
            [[truck.trip_gen.classes.attraction_formula.land_use_rates]]
                property = 'TOTEMP'
                coeff = 0.0136
        [truck.time_of_day]
        [[truck.time_of_day.classes]]
            name = "vsmtrk"
            [[truck.time_of_day.classes.time_period_split]]
                time_period = "ea"
                od = 0.0235
            [[truck.time_of_day.classes.time_period_split]]
                time_period = "am"
                od = 0.0700
            [[truck.time_of_day.classes.time_period_split]]
                time_period = "md"
                od = 0.6360
            [[truck.time_of_day.classes.time_period_split]]
                time_period = "pm"
                od = 0.1000
            [[truck.time_of_day.classes.time_period_split]]
                time_period = "ev"
                od = 0.1705
        [[truck.time_of_day.classes]]
            name = "smltrk"
            [[truck.time_of_day.classes.time_period_split]]
                time_period = "ea"
                od = 0.0765
            [[truck.time_of_day.classes.time_period_split]]
                time_period = "am"
                od = 0.2440
            [[truck.time_of_day.classes.time_period_split]]
                time_period = "md"
                od = 0.3710
            [[truck.time_of_day.classes.time_period_split]]
                time_period = "pm"
                od= 0.2180
            [[truck.time_of_day.classes.time_period_split]]
                time_period = "ev"
                od = 0.0905
        [[truck.time_of_day.classes]]
            name = "medtrk"
            [[truck.time_of_day.classes.time_period_split]]
                time_period = "ea"
                od = 0.0665
            [[truck.time_of_day.classes.time_period_split]]
                time_period = "am"
                od = 0.2930
            [[truck.time_of_day.classes.time_period_split]]
                time_period = "md"
                od = 0.3935
            [[truck.time_of_day.classes.time_period_split]]
                time_period = "pm"
                od = 0.1730
            [[truck.time_of_day.classes.time_period_split]]
                time_period = "ev"
                od = 0.0740
        [[truck.time_of_day.classes]]
            name = "lrgtrk"
            [[truck.time_of_day.classes.time_period_split]]
                time_period = "ea"
                od = 0.1430
            [[truck.time_of_day.classes.time_period_split]]
                time_period = "am"
                od = 0.2320
            [[truck.time_of_day.classes.time_period_split]]
                time_period = "md"
                od = 0.3315
            [[truck.time_of_day.classes.time_period_split]]
                time_period = "pm"
                od = 0.1750
            [[truck.time_of_day.classes.time_period_split]]
                time_period = "ev"
                od = 0.1185
    [truck.toll_choice]
        value_of_time = 18.93
        operating_cost_per_mile = 17.23
        [[truck.toll_choice.classes]]
            name = "trk"
            skim_mode = "trk"
        [[truck.toll_choice.classes]]
            name = "lgstrk"
            skim_mode = "lrgtrk"
        [[truck.toll_choice.utility]]
            property = "time"
            coeff = -0.088

[active_modes]
    emme_scenario_id = 1
	output_skim_path = "skims/active"
    output_skim_filename_tmpl = "nonmotskm.omx"
    output_skim_matrixname_tmpl = "{property}{mode}"
	
	[[active_modes.classes]]
	# for accessibility calculations
        name = "WALK"
        description = "walk"
        mode_code = "nmw"
        skims = ["DIST"]
	
	[[active_modes.classes]]
	# for accessibility calculations
        name = "BIKE"
        description = "bike"
        mode_code = "nmb"
        skims = ["DIST"]
	
	[[active_modes.shortest_path_skims]]
        mode = "walk"
        roots = "MAZ"
        leaves = "MAZ"
        max_dist_miles = 3
        output = "skims/non_motorized/ped_distance_maz_maz.txt"
    [[active_modes.shortest_path_skims]]
        mode = "walk"
        roots = "MAZ"
        leaves = "TAP"
        max_dist_miles = 0.5
        output = "skims/non_motorized/ped_distance_maz_tap.txt"
    [[active_modes.shortest_path_skims]]
        mode = "bike"
        roots = "MAZ"
        leaves = "MAZ"
        max_dist_miles = 3
        output = "skims/non_motorized/bike_distance_maz_maz.txt"
    [[active_modes.shortest_path_skims]]
        mode = "bike"
        roots = "MAZ"
        leaves = "TAP"
        max_dist_miles = 3
        output = "skims/non_motorized/bike_distance_maz_tap.txt"
    [[active_modes.shortest_path_skims]]
        mode = "bike"
        roots = "TAZ"
        leaves = "TAZ"
        output = "skims/non_motorized/bike_distance_taz_taz.txt"
    [[active_modes.shortest_path_skims]]
        mode = "walk"
        roots = "TAP"
        leaves = "TAP"
        max_dist_miles = 0.5
        output = "skims/non_motorized/ped_distance_tap_tap.txt"


[highway]
    output_skim_path = "skims/highway"
    output_skim_filename_tmpl = "HWYSKM{time_period}.omx"
    output_skim_matrixname_tmpl = "{property_name}{class_name}"
    relative_gap = 0.0005
    max_iterations = 100
    run_maz_assignment = false
    # labels entire highway network (any of the classes) + MAZ connectors
    generic_highway_mode_code = "c"
    # include other MAZs to estimate density (pop+jobs*2.5)/acres for each MAZ
    area_type_buffer_dist_miles = 0.5
    [highway.tolls]
        file_path = "inputs/hwy/tolls.csv"
        src_vehicle_group_names = ["da", "s2",  "s3",  "vsm", "sml", "med", "lrg"]
        # the dst_vehicle_group_names is used in the class group suffix for the
        # highway.classes toll attribute name and the skims name, "bridgetoll_{}"
        # and "valuetoll_{}"
        dst_vehicle_group_names = ["da", "s2", "s3", "vsm", "sml", "med", "lrg"]
        # tollbooth separates links with "bridge" tolls (index < this value)
        # (used in all classes) vs. "value" tolls (used in toll-available classes only)
        # TM2: TOLLBOOTH codes 11 and above (please see hwyParam.block which denotes this value) are reserved for so-called "value
        # toll" facilities, which are currently used to model high-occupancy toll (HOT) lanes.  These variables can be used
        # to toll specific links (each link with a different toll needs a different TOLLBOOTH code).
        valuetoll_start_tollbooth_code = 11
    [highway.maz_to_maz]
        mode_code = "x"
        excluded_links = [ "is_toll_da", "is_sr",]
        operating_cost_per_mile = 18.93
        value_of_time = 17.23
        output_skim_file = "skims/highway/HWYSKIM_MAZMAZ_DA.csv"
        skim_period = "md"
        max_skim_cost = 11.0
            # based on ~= 5 miles @ 40 mph = 11
            #           = time + (0.6 / vot) * (dist * opcost)
            #           = 5 / 40 * 60 + (0.6 / 17.23) * (5 * 18.93)
        demand_file = "demand_matrices/highway/maz_demand/auto_{period}_MAZ_AUTO_{number}_{period}.omx"
        [[highway.maz_to_maz.demand_county_groups]]
            number = 1
            counties = ["San Francisco", "San Mateo", "Santa Clara"]
        [[highway.maz_to_maz.demand_county_groups]]
            number = 2
            counties = ["Alameda", "Contra Costa"]
        [[highway.maz_to_maz.demand_county_groups]]
            number = 3
            counties = ["Solano", "Napa", "Sonoma", "Marin"]

    [[highway.classes]]
        name = "DA"
        description = "drive alone"
        mode_code = "d"
        excluded_links = [ "is_sr",]
        value_of_time = 18.93
        operating_cost_per_mile = 17.23
        toll = [ "@bridgetoll_da" ]
        skims = [ "time", "dist", "freeflowtime", "btoll", "vtoll",]
        output_skim_matrixname_tmpl = "{property_name}{class_name}"
        [[highway.classes.demand]]
            source = "household"
            name = "da"
        [[highway.classes.demand]]
            source = "air_passenger"
            name = "da"
        [[highway.classes.demand]]
            source = "internal_external"
            name = "da"
    [[highway.classes]]
        name = "s2"
        description = "shared ride 2"
        mode_code = "e"
        excluded_links = [ "is_sr3",]
        value_of_time = 18.93
        operating_cost_per_mile = 17.23
        toll = [ "@bridgetoll_s2" ]
        toll_factor = 0.5714285714285714
        skims = [ "time", "dist", "freeflowtime", "btoll", "vtoll",]
        output_skim_matrixname_tmpl = "{property_name}{class_name}"
        [[highway.classes.demand]]
            source = "household"
            name = "sr2"
            factor = 0.5714285714285714
        [[highway.classes.demand]]
            source = "air_passenger"
            name = "sr2"
        [[highway.classes.demand]]
            source = "internal_external"
            name = "sr2"
    [[highway.classes]]
        name = "s3"
        description = "shared ride 3+"
        mode_code = "f"
        excluded_links = []
        value_of_time = 18.93
        operating_cost_per_mile = 17.23
        toll = ["@bridgetoll_s3"]
        toll_factor = 0.4
        skims = [ "time", "dist", "freeflowtime", "btoll", "vtoll",]
        output_skim_matrixname_tmpl = "{property_name}{class_name}"
        [[highway.classes.demand]]
            source = "household"
            name = "sr3"
            factor = 0.4
        [[highway.classes.demand]]
            source = "air_passenger"
            name = "sr3"
        [[highway.classes.demand]]
            source = "internal_external"
            name = "sr3"
    [[highway.classes]]
        name = "trk"
        description = "truck"
        mode_code = "t"
        excluded_links = ["is_sr",]
        value_of_time = 37.87
        operating_cost_per_mile = 31.28
        toll = ["@bridgetoll_sml"]
        skims = [ "time", "dist", "freeflowtime", "btoll_vsm", "btoll_sml", "btoll_med",]
        output_skim_matrixname_tmpl = "{property_name}{class_name}"
        [[highway.classes.demand]]
            source = "truck"
            name = "vsmtrk"
        [[highway.classes.demand]]
            source = "truck"
            name = "smltrk"
        [[highway.classes.demand]]
            source = "truck"
            name = "medtrk"
    [[highway.classes]]
        name = "lrgtrk"
        description = "large truck"
        mode_code = "l"
        excluded_links = ["is_auto_only"]
        value_of_time = 37.87
        operating_cost_per_mile = 31.28
        toll = ["@bridgetoll_lrg"]
        pce = 2.0
        skims = [ "time", "dist", "freeflowtime", "btoll_lrg",]
        output_skim_matrixname_tmpl = "{property_name}{class_name}"
        [[highway.classes.demand]]
            source = "truck"
            name = "lrgtrk"
            factor = 2.0


[transit]
    apply_msa_demand = false
    value_of_time = 16.2
    effective_headway_source = "hdw"
    initial_wait_perception_factor = 1.5
    transfer_wait_perception_factor = 3.0
    walk_perception_factor = 2.0
    initial_boarding_penalty = 10
    transfer_boarding_penalty = 10
    max_transfers = 3
    use_ccr = false
<<<<<<< HEAD
    output_skim_path = "skims\\transit\\"
    output_skim_filename_tmpl = "trnskm{period}_{set_name}.omx"
=======
    congested_transit_assignment = false
    capacitated_transit_assignment = false
    station_capacity_transit_assignment = false
    output_skim_path = "skims/transit"
    output_skim_filename_tmpl = "trnskm{time_period}_{mode}.omx"
>>>>>>> 2f82c03c
    output_skim_matrixname_tmpl = "{property}"
    output_stop_usage_path = "output_summaries\\stop_usage_{period}.csv"
    output_transit_boardings_path = "output_summaries\\boardings_by_line_{period}.csv"
    fares_path = "inputs\\trn\\fares.far"
    fare_matrix_path = "inputs\\trn\\fareMatrix.txt"
    # max expected transfer distance for mode-to-mode transfer fare table generation
    fare_max_transfer_distance_miles = 3.0
    # for TAZ instead of TAPs
    override_connectors = false # don't run prepare connector
    override_connector_times = true
    # input_connector_access_times_path = "inputs\\trn\\estimated_taz_access_connectors.csv"
    # input_connector_egress_times_path = "inputs\\trn\\estimated_taz_egress_connectors.csv"
    # mask options
    mask_noncombo_allpen = false
    mask_over_3_xfers = false
    #
    use_fares = true
    #
    congested_transit_assignment = false
    capacitated_transit_assignment = false
    station_capacity_transit_assignment = false
    #
    use_peaking_factor = true
    am_peaking_factor = 1.219
    pm_peaking_factor = 1.262

    [[transit.classes]]
        name = "wlk_trn_wlk"
        description = "walk access to transit, walk egress from transit" 
        skims = ['BOARDS', 'DDIST', 'DTIME', 'FARE', 'IVT', 'IVTCOM', 'IVTEXP', 'IVTFRY', 'IVTHVY', 'IVTLOC', 'IVTLRT', 'IWAIT', 'PIVTCOM', 'PIVTEXP', 'PIVTFRY', 'PIVTHVY', 'PIVTLOC', 'PIVTLRT', 'WACC', 'WAIT', 'WAUX', 'WEGR', 'XWAIT']
    [[transit.classes]]
        name = "pnr_trn_wlk"
        description = "pnr access to transit, walk egress from transit" 
        skims = ['BOARDS', 'DDIST', 'DTIME', 'FARE', 'IVT', 'IVTCOM', 'IVTEXP', 'IVTFRY', 'IVTHVY', 'IVTLOC', 'IVTLRT', 'IWAIT', 'PIVTCOM', 'PIVTEXP', 'PIVTFRY', 'PIVTHVY', 'PIVTLOC', 'PIVTLRT', 'WACC', 'WAIT', 'WAUX', 'WEGR', 'XWAIT']
    [[transit.classes]]
        name = "wlk_trn_pnr"
        description = "walk access to transit, pnr egress from transit" 
        skims = ['BOARDS', 'DDIST', 'DTIME', 'FARE', 'IVT', 'IVTCOM', 'IVTEXP', 'IVTFRY', 'IVTHVY', 'IVTLOC', 'IVTLRT', 'IWAIT', 'PIVTCOM', 'PIVTEXP', 'PIVTFRY', 'PIVTHVY', 'PIVTLOC', 'PIVTLRT', 'WACC', 'WAIT', 'WAUX', 'WEGR', 'XWAIT']
    [[transit.classes]]
        name = "knr_trn_wlk"
        description = "knr access to transit, walk egress from transit" 
        skims = ['BOARDS', 'DDIST', 'DTIME', 'FARE', 'IVT', 'IVTCOM', 'IVTEXP', 'IVTFRY', 'IVTHVY', 'IVTLOC', 'IVTLRT', 'IWAIT', 'PIVTCOM', 'PIVTEXP', 'PIVTFRY', 'PIVTHVY', 'PIVTLOC', 'PIVTLRT', 'WACC', 'WAIT', 'WAUX', 'WEGR', 'XWAIT']
    [[transit.classes]]
        name = "wlk_trn_knr"
        description = "walk access to transit, knr egress from transit" 
        skims = ['BOARDS', 'DDIST', 'DTIME', 'FARE', 'IVT', 'IVTCOM', 'IVTEXP', 'IVTFRY', 'IVTHVY', 'IVTLOC', 'IVTLRT', 'IWAIT', 'PIVTCOM', 'PIVTEXP', 'PIVTFRY', 'PIVTHVY', 'PIVTLOC', 'PIVTLRT', 'WACC', 'WAIT', 'WAUX', 'WEGR', 'XWAIT']


[emme]
    num_processors = "MAX-1"
    all_day_scenario_id = 1
    project_path = "emme_taz_transit_network\\emme_taz_transit_network.emp"
    highway_database_path = "emme_project/Database_highway/emmebank"
    active_database_paths = [ "emme_project/Database_active_south/emmebank", "emme_project/Database_active_north/emmebank" ]
    transit_database_path = "emme_taz_transit_network\\Database\\emmebank"


[[highway.capclass_lookup]]
	capclass = 0
	capacity = 0
	free_flow_speed = 0
	critical_speed = 0

[[highway.capclass_lookup]]
	capclass = 1
	capacity = 2050
	free_flow_speed = 55
	critical_speed = 18.835

[[highway.capclass_lookup]]
	capclass = 2
	capacity = 1450
	free_flow_speed = 40
	critical_speed = 25.898

[[highway.capclass_lookup]]
	capclass = 3
	capacity = 1450
	free_flow_speed = 30
	critical_speed = 11.772

[[highway.capclass_lookup]]
	capclass = 4
	capacity = 900
	free_flow_speed = 20
	critical_speed = 4.709

[[highway.capclass_lookup]]
	capclass = 5
	capacity = 900
	free_flow_speed = 20
	critical_speed = 11.772

[[highway.capclass_lookup]]
	capclass = 6
	capacity = 600
	free_flow_speed = 15
	critical_speed = 47.087

[[highway.capclass_lookup]]
	capclass = 7
	capacity = 600
	free_flow_speed = 15
	critical_speed = 7.063

[[highway.capclass_lookup]]
	capclass = 8
	capacity = 2050
	free_flow_speed = 18
	critical_speed = 9.417

[[highway.capclass_lookup]]
	capclass = 9
	capacity = 0
	free_flow_speed = 0
	critical_speed = 25.898

[[highway.capclass_lookup]]
	capclass = 10
	capacity = 0
	free_flow_speed = 18
	critical_speed = 14.126

[[highway.capclass_lookup]]
	capclass = 11
	capacity = 2050
	free_flow_speed = 55
	critical_speed = 7.063

[[highway.capclass_lookup]]
	capclass = 12
	capacity = 1450
	free_flow_speed = 40
	critical_speed = 4.709

[[highway.capclass_lookup]]
	capclass = 13
	capacity = 1500
	free_flow_speed = 30
	critical_speed = 4.709

[[highway.capclass_lookup]]
	capclass = 14
	capacity = 950
	free_flow_speed = 25
	critical_speed = 3.0

[[highway.capclass_lookup]]
	capclass = 15
	capacity = 950
	free_flow_speed = 25
	critical_speed = 3.0

[[highway.capclass_lookup]]
	capclass = 16
	capacity = 650
	free_flow_speed = 20
	critical_speed = 18.835

[[highway.capclass_lookup]]
	capclass = 17
	capacity = 650
	free_flow_speed = 20
	critical_speed = 25.898

[[highway.capclass_lookup]]
	capclass = 18
	capacity = 2050
	free_flow_speed = 18
	critical_speed = 11.772

[[highway.capclass_lookup]]
	capclass = 19
	capacity = 0
	free_flow_speed = 0
	critical_speed = 4.709

[[highway.capclass_lookup]]
	capclass = 20
	capacity = 0
	free_flow_speed = 18
	critical_speed = 11.772

[[highway.capclass_lookup]]
	capclass = 21
	capacity = 2100
	free_flow_speed = 60
	critical_speed = 47.087

[[highway.capclass_lookup]]
	capclass = 22
	capacity = 1600
	free_flow_speed = 45
	critical_speed = 9.417

[[highway.capclass_lookup]]
	capclass = 23
	capacity = 1550
	free_flow_speed = 35
	critical_speed = 9.417

[[highway.capclass_lookup]]
	capclass = 24
	capacity = 1000
	free_flow_speed = 30
	critical_speed = 28.252

[[highway.capclass_lookup]]
	capclass = 25
	capacity = 1000
	free_flow_speed = 30
	critical_speed = 16.48

[[highway.capclass_lookup]]
	capclass = 26
	capacity = 700
	free_flow_speed = 25
	critical_speed = 9.417

[[highway.capclass_lookup]]
	capclass = 27
	capacity = 700
	free_flow_speed = 25
	critical_speed = 4.709

[[highway.capclass_lookup]]
	capclass = 28
	capacity = 700
	free_flow_speed = 18
	critical_speed = 4.709

[[highway.capclass_lookup]]
	capclass = 29
	capacity = 0
	free_flow_speed = 0
	critical_speed = 3.0

[[highway.capclass_lookup]]
	capclass = 30
	capacity = 0
	free_flow_speed = 18
	critical_speed = 3.0

[[highway.capclass_lookup]]
	capclass = 31
	capacity = 2100
	free_flow_speed = 60
	critical_speed = 21.189

[[highway.capclass_lookup]]
	capclass = 32
	capacity = 1600
	free_flow_speed = 45
	critical_speed = 28.252

[[highway.capclass_lookup]]
	capclass = 33
	capacity = 1550
	free_flow_speed = 35
	critical_speed = 14.126

[[highway.capclass_lookup]]
	capclass = 34
	capacity = 1000
	free_flow_speed = 35
	critical_speed = 7.063

[[highway.capclass_lookup]]
	capclass = 35
	capacity = 1000
	free_flow_speed = 35
	critical_speed = 14.126

[[highway.capclass_lookup]]
	capclass = 36
	capacity = 700
	free_flow_speed = 30
	critical_speed = 47.087

[[highway.capclass_lookup]]
	capclass = 37
	capacity = 700
	free_flow_speed = 30
	critical_speed = 11.772

[[highway.capclass_lookup]]
	capclass = 38
	capacity = 2100
	free_flow_speed = 18
	critical_speed = 11.772

[[highway.capclass_lookup]]
	capclass = 39
	capacity = 0
	free_flow_speed = 0
	critical_speed = 30.607

[[highway.capclass_lookup]]
	capclass = 40
	capacity = 0
	free_flow_speed = 18
	critical_speed = 18.835

[[highway.capclass_lookup]]
	capclass = 41
	capacity = 2150
	free_flow_speed = 65
	critical_speed = 11.772

[[highway.capclass_lookup]]
	capclass = 42
	capacity = 1650
	free_flow_speed = 50
	critical_speed = 7.063

[[highway.capclass_lookup]]
	capclass = 43
	capacity = 1550
	free_flow_speed = 40
	critical_speed = 7.063

[[highway.capclass_lookup]]
	capclass = 44
	capacity = 1050
	free_flow_speed = 35
	critical_speed = 3.0

[[highway.capclass_lookup]]
	capclass = 45
	capacity = 1050
	free_flow_speed = 35
	critical_speed = 3.0

[[highway.capclass_lookup]]
	capclass = 46
	capacity = 900
	free_flow_speed = 30
	critical_speed = 21.189

[[highway.capclass_lookup]]
	capclass = 47
	capacity = 900
	free_flow_speed = 30
	critical_speed = 28.252

[[highway.capclass_lookup]]
	capclass = 48
	capacity = 2150
	free_flow_speed = 18
	critical_speed = 14.126

[[highway.capclass_lookup]]
	capclass = 49
	capacity = 0
	free_flow_speed = 0
	critical_speed = 9.417

[[highway.capclass_lookup]]
	capclass = 50
	capacity = 0
	free_flow_speed = 18
	critical_speed = 14.126

[[highway.capclass_lookup]]
	capclass = 51
	capacity = 2150
	free_flow_speed = 65
	critical_speed = 47.087

[[highway.capclass_lookup]]
	capclass = 52
	capacity = 1650
	free_flow_speed = 55
	critical_speed = 11.772

[[highway.capclass_lookup]]
	capclass = 53
	capacity = 1550
	free_flow_speed = 40
	critical_speed = 11.772

[[highway.capclass_lookup]]
	capclass = 54
	capacity = 1050
	free_flow_speed = 40
	critical_speed = 23.543

[[highway.capclass_lookup]]
	capclass = 55
	capacity = 1050
	free_flow_speed = 40
	critical_speed = 9.417

[[highway.capclass_lookup]]
	capclass = 56
	capacity = 950
	free_flow_speed = 35
	critical_speed = 11.772

[[highway.capclass_lookup]]
	capclass = 57
	capacity = 950
	free_flow_speed = 35
	critical_speed = 9.417

[[highway.capclass_lookup]]
	capclass = 58
	capacity = 2150
	free_flow_speed = 18
	critical_speed = 9.417

[[highway.capclass_lookup]]
	capclass = 59
	capacity = 0
	free_flow_speed = 0
	critical_speed = 3.0

[[highway.capclass_lookup]]
	capclass = 60
    capacity = 0
    free_flow_speed = 0
	critical_speed = 3.0

[[highway.capclass_lookup]]
	capclass = 61
    capacity = 0
    free_flow_speed = 0
	critical_speed = 23.543

[[highway.capclass_lookup]]
	capclass = 62
    capacity = 0
    free_flow_speed = 0
	critical_speed = 30.607

[[highway.capclass_lookup]]
	capclass = 63
    capacity = 0
    free_flow_speed = 0
	critical_speed = 16.48

[[highway.capclass_lookup]]
	capclass = 64
    capacity = 0
    free_flow_speed = 0
	critical_speed = 11.772

[[highway.capclass_lookup]]
	capclass = 65
    capacity = 0
    free_flow_speed = 0
	critical_speed = 16.48

[[highway.capclass_lookup]]
	capclass = 66
    capacity = 0
    free_flow_speed = 0
	critical_speed = 47.087

[[highway.capclass_lookup]]
	capclass = 67
    capacity = 0
    free_flow_speed = 0
	critical_speed = 14.126

[[highway.capclass_lookup]]
	capclass = 68
    capacity = 0
    free_flow_speed = 0
	critical_speed = 14.126

[[highway.capclass_lookup]]
	capclass = 69
    capacity = 0
    free_flow_speed = 0
	critical_speed = 21.189

[[highway.capclass_lookup]]
	capclass = 70
    capacity = 0
    free_flow_speed = 0
	critical_speed = 11.772

[[highway.capclass_lookup]]
	capclass = 71
    capacity = 0
    free_flow_speed = 0
	critical_speed = 14.126

[[highway.capclass_lookup]]
	capclass = 72
    capacity = 0
    free_flow_speed = 0
	critical_speed = 11.772

[[highway.capclass_lookup]]
	capclass = 73
    capacity = 0
    free_flow_speed = 0
	critical_speed = 11.772

[[highway.capclass_lookup]]
	capclass = 74
    capacity = 0
    free_flow_speed = 0
	critical_speed = 3.0

[[highway.capclass_lookup]]
	capclass = 75
    capacity = 0
    free_flow_speed = 0
	critical_speed = 3.0

[[highway.capclass_lookup]]
	capclass = 76
    capacity = 0
    free_flow_speed = 0
	critical_speed = 23.543

[[highway.capclass_lookup]]
	capclass = 77
    capacity = 0
    free_flow_speed = 0
	critical_speed = 30.607

[[highway.capclass_lookup]]
	capclass = 78
    capacity = 0
    free_flow_speed = 0
	critical_speed = 16.48

[[highway.capclass_lookup]]
	capclass = 79
    capacity = 0
    free_flow_speed = 0
	critical_speed = 14.126

[[highway.capclass_lookup]]
	capclass = 80
    capacity = 0
    free_flow_speed = 0
	critical_speed = 16.48

[[highway.capclass_lookup]]
	capclass = 81
    capacity = 0
    free_flow_speed = 0
	critical_speed = 47.087

[[highway.capclass_lookup]]
	capclass = 82
    capacity = 0
    free_flow_speed = 0
	critical_speed = 16.48

[[highway.capclass_lookup]]
	capclass = 83
    capacity = 0
    free_flow_speed = 0
	critical_speed = 14.126

[[highway.capclass_lookup]]
	capclass = 84
    capacity = 0
    free_flow_speed = 0
	critical_speed = 23.543

[[highway.capclass_lookup]]
	capclass = 85
    capacity = 0
    free_flow_speed = 0
	critical_speed = 16.48

[[highway.capclass_lookup]]
	capclass = 86
    capacity = 0
    free_flow_speed = 0
	critical_speed = 16.48

[[highway.capclass_lookup]]
	capclass = 87
    capacity = 0
    free_flow_speed = 0
	critical_speed = 14.126

[[highway.capclass_lookup]]
	capclass = 88
    capacity = 0
    free_flow_speed = 0
	critical_speed = 14.126

[[highway.capclass_lookup]]
	capclass = 89
    capacity = 0
    free_flow_speed = 0
	critical_speed = 3.0

[[highway.capclass_lookup]]
	capclass = 90
    capacity = 0
    free_flow_speed = 0
	critical_speed = 3.0

[[highway.capclass_lookup]]
	capclass = 99
	capacity = 0
	free_flow_speed = 10
	critical_speed = 3.0

[[highway.capclass_lookup]]
	capclass = 109
	capacity = 0
	free_flow_speed = 10
	critical_speed = 3.0

[[highway.capclass_lookup]]
	capclass = 119
	capacity = 0
	free_flow_speed = 10
	critical_speed = 3.0

[[highway.capclass_lookup]]
	capclass = 129
	capacity = 0
	free_flow_speed = 10
	critical_speed = 3.0

[[highway.capclass_lookup]]
	capclass = 139
	capacity = 0
	free_flow_speed = 10
	critical_speed = 3.0

[[highway.capclass_lookup]]
	capclass = 149
	capacity = 0
	free_flow_speed = 10
	critical_speed = 3.0

[[transit.modes]]
    mode_id = "P"
    name = "pnr"
    type = "PNR"
    assign_type = "AUX_TRANSIT"
    speed_miles_per_hour = 40.0
[[transit.modes]]
    mode_id = "K"
    name = "knr"
    type = "KNR"
    assign_type = "AUX_TRANSIT"
    speed_miles_per_hour = 40.0
[[transit.modes]]
    mode_id = "p"
    name = "pnrdummy"
    type = "PNR_dummy"
    assign_type = "TRANSIT"
    in_vehicle_perception_factor = 1.0 # or should this be 0?
[[transit.modes]]
    mode_id = "w"
    name = "walk"
    type = "WALK"
    assign_type = "AUX_TRANSIT"
    speed_miles_per_hour = 3.0
[[transit.modes]]
    mode_id = "a"
    name = "access"
    type = "ACCESS"
    assign_type = "AUX_TRANSIT"
    speed_miles_per_hour = 3.0
[[transit.modes]]
    mode_id = "e"
    name = "egress"
    type = "EGRESS"
    assign_type = "AUX_TRANSIT"
    speed_miles_per_hour = 3.0
[[transit.modes]]
    mode_id = "b"
    name = "local_bus"
    type = "LOCAL"
    assign_type = "TRANSIT"
    in_vehicle_perception_factor = 1.0
[[transit.modes]]
    mode_id = "x"
    name = "exp_bus"
    type = "PREMIUM"
    assign_type = "TRANSIT"
    in_vehicle_perception_factor = 1.0
[[transit.modes]]
    mode_id = "f"
    name = "ferry"
    type = "PREMIUM"
    assign_type = "TRANSIT"
    in_vehicle_perception_factor = 1.0
[[transit.modes]]
    mode_id = "l"
    name = "light_rail"
    type = "PREMIUM"
    assign_type = "TRANSIT"
    in_vehicle_perception_factor = 1.0
[[transit.modes]]
    mode_id = "h"
    name = "heavy_rail"
    type = "PREMIUM"
    assign_type = "TRANSIT"
    in_vehicle_perception_factor = 1.0
[[transit.modes]]
    mode_id = "r"
    name = "comm_rail"
    type = "PREMIUM"
    assign_type = "TRANSIT"
    in_vehicle_perception_factor = 1.0

# [[transit.vehicles]]
#     vehicle_id = 12
#     mode = "b"
#     name = ""
#     auto_equivalent = 2.0
#     seated_capacity = 1
#     total_capacity = 2
# [[transit.vehicles]]
#     vehicle_id = 14
#     mode = "b"
#     name = ""
#     auto_equivalent = 2.0
#     seated_capacity = 1
#     total_capacity = 2
# [[transit.vehicles]]
#     vehicle_id = 13
#     mode = "b"
#     name = ""
#     auto_equivalent = 2.0
#     seated_capacity = 1
#     total_capacity = 2
# [[transit.vehicles]]
#     vehicle_id = 16
#     mode = "b"
#     name = ""
#     auto_equivalent = 2.0
#     seated_capacity = 1
#     total_capacity = 2
# [[transit.vehicles]]
#     vehicle_id = 17
#     mode = "b"
#     name = ""
#     auto_equivalent = 2.0
#     seated_capacity = 1
#     total_capacity = 2
# [[transit.vehicles]]
#     vehicle_id = 20
#     mode = "b"
#     name = ""
#     auto_equivalent = 2.0
#     seated_capacity = 1
#     total_capacity = 2
# [[transit.vehicles]]
#     vehicle_id = 21
#     mode = "b"
#     name = ""
#     auto_equivalent = 2.0
#     seated_capacity = 1
#     total_capacity = 2
# [[transit.vehicles]]
#     vehicle_id = 24
#     mode = "b"
#     name = ""
#     auto_equivalent = 2.0
#     seated_capacity = 1
#     total_capacity = 2
# [[transit.vehicles]]
#     vehicle_id = 28
#     mode = "b"
#     name = ""
#     auto_equivalent = 2.0
#     seated_capacity = 1
#     total_capacity = 2
# [[transit.vehicles]]
#     vehicle_id = 30
#     mode = "b"
#     name = ""
#     auto_equivalent = 2.0
#     seated_capacity = 1
#     total_capacity = 2
# [[transit.vehicles]]
#     vehicle_id = 38
#     mode = "b"
#     name = ""
#     auto_equivalent = 2.0
#     seated_capacity = 1
#     total_capacity = 2
# [[transit.vehicles]]
#     vehicle_id = 42
#     mode = "b"
#     name = ""
#     auto_equivalent = 2.0
#     seated_capacity = 1
#     total_capacity = 2
# [[transit.vehicles]]
#     vehicle_id = 44
#     mode = "b"
#     name = ""
#     auto_equivalent = 2.0
#     seated_capacity = 1
#     total_capacity = 2
# [[transit.vehicles]]
#     vehicle_id = 46
#     mode = "b"
#     name = ""
#     auto_equivalent = 2.0
#     seated_capacity = 1
#     total_capacity = 2
# [[transit.vehicles]]
#     vehicle_id = 49
#     mode = "b"
#     name = ""
#     auto_equivalent = 2.0
#     seated_capacity = 1
#     total_capacity = 2
# [[transit.vehicles]]
#     vehicle_id = 52
#     mode = "b"
#     name = ""
#     auto_equivalent = 2.0
#     seated_capacity = 1
#     total_capacity = 2
# [[transit.vehicles]]
#     vehicle_id = 56
#     mode = "b"
#     name = ""
#     auto_equivalent = 2.0
#     seated_capacity = 1
#     total_capacity = 2
# [[transit.vehicles]]
#     vehicle_id = 60
#     mode = "b"
#     name = ""
#     auto_equivalent = 2.0
#     seated_capacity = 1
#     total_capacity = 2
# [[transit.vehicles]]
#     vehicle_id = 63
#     mode = "b"
#     name = ""
#     auto_equivalent = 2.0
#     seated_capacity = 1
#     total_capacity = 2
# [[transit.vehicles]]
#     vehicle_id = 66
#     mode = "b"
#     name = ""
#     auto_equivalent = 2.0
#     seated_capacity = 1
#     total_capacity = 2
# [[transit.vehicles]]
#     vehicle_id = 68
#     mode = "b"
#     name = ""
#     auto_equivalent = 2.0
#     seated_capacity = 1
#     total_capacity = 2
# [[transit.vehicles]]
#     vehicle_id = 70
#     mode = "b"
#     name = ""
#     auto_equivalent = 2.0
#     seated_capacity = 1
#     total_capacity = 2
# [[transit.vehicles]]
#     vehicle_id = 71
#     mode = "b"
#     name = ""
#     auto_equivalent = 2.0
#     seated_capacity = 1
#     total_capacity = 2
# [[transit.vehicles]]
#     vehicle_id = 80
#     mode = "x"
#     name = ""
#     auto_equivalent = 2.0
#     seated_capacity = 1
#     total_capacity = 2
# [[transit.vehicles]]
#     vehicle_id = 81
#     mode = "x"
#     name = ""
#     auto_equivalent = 2.0
#     seated_capacity = 1
#     total_capacity = 2
# [[transit.vehicles]]
#     vehicle_id = 84
#     mode = "x"
#     name = ""
#     auto_equivalent = 2.0
#     seated_capacity = 1
#     total_capacity = 2
# [[transit.vehicles]]
#     vehicle_id = 86
#     mode = "x"
#     name = ""
#     auto_equivalent = 2.0
#     seated_capacity = 1
#     total_capacity = 2
# [[transit.vehicles]]
#     vehicle_id = 87
#     mode = "x"
#     name = ""
#     auto_equivalent = 2.0
#     seated_capacity = 1
#     total_capacity = 2
# [[transit.vehicles]]
#     vehicle_id = 90
#     mode = "x"
#     name = ""
#     auto_equivalent = 2.0
#     seated_capacity = 1
#     total_capacity = 2
# [[transit.vehicles]]
#     vehicle_id = 91
#     mode = "x"
#     name = ""
#     auto_equivalent = 2.0
#     seated_capacity = 1
#     total_capacity = 2
# [[transit.vehicles]]
#     vehicle_id = 92
#     mode = "x"
#     name = ""
#     auto_equivalent = 2.0
#     seated_capacity = 1
#     total_capacity = 2
# [[transit.vehicles]]
#     vehicle_id = 94
#     mode = "x"
#     name = ""
#     auto_equivalent = 2.0
#     seated_capacity = 1
#     total_capacity = 2
# [[transit.vehicles]]
#     vehicle_id = 101
#     mode = "f"
#     name = ""
#     auto_equivalent = 0.0
#     seated_capacity = 1
#     total_capacity = 2
# [[transit.vehicles]]
#     vehicle_id = 103
#     mode = "f"
#     name = ""
#     auto_equivalent = 0.0
#     seated_capacity = 1
#     total_capacity = 2
# [[transit.vehicles]]
#     vehicle_id = 110
#     mode = "l"
#     name = ""
#     auto_equivalent = 0.0
#     seated_capacity = 1
#     total_capacity = 2
# [[transit.vehicles]]
#     vehicle_id = 111
#     mode = "l"
#     name = ""
#     auto_equivalent = 0.0
#     seated_capacity = 1
#     total_capacity = 2
# [[transit.vehicles]]
#     vehicle_id = 120
#     mode = "h"
#     name = ""
#     auto_equivalent = 0.0
#     seated_capacity = 1
#     total_capacity = 2
# [[transit.vehicles]]
#     vehicle_id = 130
#     mode = "r"
#     name = ""
#     auto_equivalent = 0.0
#     seated_capacity = 1
#     total_capacity = 2
# [[transit.vehicles]]
#     vehicle_id = 131
#     mode = "r"
#     name = ""
#     auto_equivalent = 0.0
#     seated_capacity = 1
#     total_capacity = 2
[[transit.vehicles]]
    vehicle_id = 133
    mode = "r"
    name = ""
    auto_equivalent = 0.0
    seated_capacity = 1
    total_capacity = 2<|MERGE_RESOLUTION|>--- conflicted
+++ resolved
@@ -672,16 +672,8 @@
     transfer_boarding_penalty = 10
     max_transfers = 3
     use_ccr = false
-<<<<<<< HEAD
-    output_skim_path = "skims\\transit\\"
+    output_skim_path = "skims/transit"
     output_skim_filename_tmpl = "trnskm{period}_{set_name}.omx"
-=======
-    congested_transit_assignment = false
-    capacitated_transit_assignment = false
-    station_capacity_transit_assignment = false
-    output_skim_path = "skims/transit"
-    output_skim_filename_tmpl = "trnskm{time_period}_{mode}.omx"
->>>>>>> 2f82c03c
     output_skim_matrixname_tmpl = "{property}"
     output_stop_usage_path = "output_summaries\\stop_usage_{period}.csv"
     output_transit_boardings_path = "output_summaries\\boardings_by_line_{period}.csv"
