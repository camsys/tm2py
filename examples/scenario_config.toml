####################################
#     SCENARIO CONFIGURATION       #
####################################

[scenario]
    year = 2015
    verify = false
    landuse_file = "landuse/tazData.csv"
    landuse_index_column = "ZONE"
    landuse_index_in_network_column = "@taz_id"
    landuse_total_population_column = "TOTPOP"
    landuse_total_employment_column ="TOTEMP"
    landuse_total_acre_column = "TOTACRE"

[run]
    start_component = ""
    initial_components = [
        #"create_tod_scenarios",            # working
<<<<<<< HEAD
        #"active_modes",                    # not needed for BART
=======
        #"active_modes",                    # runs in lasso
>>>>>>> 71370b25
        "home_accessibility",              # working
        #"air_passenger",                   # not needed for BART, not tested
        #"prepare_network_highway",         # Working!!
        "highway",                         # Working!!
        #"highway_maz_skim",                # not needed for BART, not tested
        #"prepare_network_transit",         # working
        "transit"                          
    ]
    global_iteration_components = [
        "household",                       # can be called from tm2py
        #"internal_external",               # not needed for BART, not tested
        "truck",                           # Working!!
        #"highway_maz_assign",              # not needed for BART, not tested
<<<<<<< HEAD
        "prepare_network_highway",         # Working!!
        "highway",                         # Working!!
        "prepare_network_transit",         # Working
        "transit"
=======
        #"prepare_network_highway",         # Working!!
        #"highway",                         # Working!!
        #"prepare_network_transit",         # Working
        #"transit"
>>>>>>> 71370b25
    ]
    final_components = []
    start_iteration = 0
    end_iteration = 2
    host_ip_address = "10.0.143.35"
    ctramp_run_dir = 'C:\MTC_tmpy\TM2\2015_BaseY_P2Y2015'
	sample_rate_iteration = [1.0]<|MERGE_RESOLUTION|>--- conflicted
+++ resolved
@@ -16,11 +16,7 @@
     start_component = ""
     initial_components = [
         #"create_tod_scenarios",            # working
-<<<<<<< HEAD
-        #"active_modes",                    # not needed for BART
-=======
         #"active_modes",                    # runs in lasso
->>>>>>> 71370b25
         "home_accessibility",              # working
         #"air_passenger",                   # not needed for BART, not tested
         #"prepare_network_highway",         # Working!!
@@ -34,17 +30,10 @@
         #"internal_external",               # not needed for BART, not tested
         "truck",                           # Working!!
         #"highway_maz_assign",              # not needed for BART, not tested
-<<<<<<< HEAD
-        "prepare_network_highway",         # Working!!
-        "highway",                         # Working!!
-        "prepare_network_transit",         # Working
-        "transit"
-=======
         #"prepare_network_highway",         # Working!!
         #"highway",                         # Working!!
         #"prepare_network_transit",         # Working
         #"transit"
->>>>>>> 71370b25
     ]
     final_components = []
     start_iteration = 0
