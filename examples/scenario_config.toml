--- conflicted
+++ resolved
@@ -15,21 +15,6 @@
 [run]
     start_component = ""
     initial_components = [
-<<<<<<< HEAD
-        #"create_tod_scenarios",
-        #"home_accessibility",
-        #"prepare_network_highway",
-        #"highway",
-        #"prepare_network_transit",
-        #"transit"                          
-    ]
-    global_iteration_components = [
-        #"household",
-        #"truck",
-        #"prepare_network_highway", # TODO remove if it is not needed in global feedback
-        #"highway",
-        #"transit"
-=======
 		"create_tod_scenarios",
 		"prepare_network_highway",
 		"highway",
@@ -38,13 +23,12 @@
 		"convergence_report"		
     ]
     global_iteration_components = [
-		"home_accessibility",
+		"home_accessibility", # needs to be updated everytime after skims are updated
 		"household", 
 		"truck",
 		"highway",
 		"transit",
 		"convergence_report"	
->>>>>>> 0c64b8b7
     ]
     final_components = []
     start_iteration = 1
