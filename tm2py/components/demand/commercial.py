--- conflicted
+++ resolved
@@ -901,13 +901,7 @@
         for _time_period, _tclass in _tclass_time_combos:
 
             _split_demand = self._toll_choice.run(
-<<<<<<< HEAD
-                trkclass_tp_demand_dict[_tclass][_time_period.name],
-                _tclass,
-                _time_period,
-=======
                 trkclass_tp_demand_dict[_tclass][_time_period], _tclass, _time_period
->>>>>>> dbc08a99
             )
 
             class_demands[_time_period][_tclass] = _split_demand["no toll"]
