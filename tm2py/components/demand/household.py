"""Placeholder docstring for CT-RAMP related components for household residents' model."""

import shutil as _shutil
import os, pathlib, itertools

from tm2py.components.component import Component
from tm2py.logger import LogStartEnd
from tm2py.tools import run_process
from tm2py.components.demand.prepare_demand import PrepareHighwayDemand


class HouseholdModel(Component):
    """Run household resident model."""

    def validate_inputs(self):
        """Validates inputs for component."""
        pass

    @LogStartEnd()
    def run(self):
        """Run the the household resident travel demand model.

        Steps:
            1. Moves inputs to CT-RAMP directory if ctramp_run_dir is different from the main model directory
            2. Updates telecommute constants
            3. Starts household manager.
            4. Starts matrix manager.
            5. Starts resident travel model (CTRAMP).
            6. Cleans up CTRAMP java.
            7. Produce household demand matrices for highway and transit assignment.
        """
        if self.controller.config.household.copy_from_examples:
            self._move_inputs_to_run_dir()
<<<<<<< HEAD
=======
     #   self._update_telecommute_constants()
>>>>>>> d3745eaf
        self._start_household_manager()
        self._start_matrix_manager()
        self._start_jppf_driver()
        self._start_jppf_node0()
        self._run_resident_model()
        self._stop_java()
        self._prepare_demand_for_assignment()
        
    def _move_inputs_to_run_dir(self):
        if not os.path.samefile(self.controller.config.household.ctramp_run_dir,
            os.path.abspath(self.controller.run_dir)):
            
            root_src_dir = os.path.abspath(self.controller.run_dir)
            root_dst_dir = self.controller.config.household.ctramp_run_dir

            # Folders that should already exist: CT-RAMP, popsyn, logsums, INPUT\\params.properties
            # Folders that need to be populated: landuse once; taz centroid file for skim postprocessing
            # Folders taht need to be updated every iteration: skims (including accessibility.csv)
            
            # Move land use file
            dst_dir = pathlib.Path(root_dst_dir) / 'landuse'
            if not os.path.exists(dst_dir):
                os.mkdir(dst_dir)
            
            src_file = self.get_abs_path(
                pathlib.Path(root_src_dir) / self.controller.config.scenario.landuse_file
            )
            
            dst_file = pathlib.Path(dst_dir) / os.path.basename(src_file)
            if not os.path.exists(dst_file):
                _shutil.copy(src_file, dst_file)
            
            # Move skims
            dst_dir = pathlib.Path(root_dst_dir) / 'skims'
            if not os.path.exists(dst_dir):
                os.mkdir(dst_dir)
            
            # Nonmotorized skim
            src_file = (pathlib.Path(root_src_dir) / self.controller.config.active_modes.output_skim_path / 
                self.controller.config.active_modes.output_skim_filename_tmpl)
            
            dst_file = pathlib.Path(dst_dir) / os.path.basename(src_file)
            if os.path.exists(dst_file):
                os.remove(dst_file)
            _shutil.copy(src_file, dst_file)
                
            
            # Transit skims
            periods = [c.name for c in self.controller.config.time_periods]
            trn_classes = [c.name for c in self.controller.config.transit.classes]
            for _period, _class in itertools.product(periods, trn_classes):
                src_file = (pathlib.Path(root_src_dir) / self.controller.config.transit.output_skim_path / 
                    self.controller.config.transit.output_skim_filename_tmpl.format(
                        time_period = _period, set_name = _class)
                        )
                dst_file = pathlib.Path(dst_dir) / os.path.basename(src_file)
                if os.path.exists(dst_file):
                    os.remove(dst_file)
                _shutil.copy(src_file, dst_file)
            
            # Highway skims
            periods = [c.name for c in self.controller.config.time_periods]
            for _period  in periods:
                src_file = (pathlib.Path(root_src_dir) / self.controller.config.highway.output_skim_path / 
                    self.controller.config.highway.output_skim_filename_tmpl.format(
                        time_period = _period)
                        )
                dst_file = pathlib.Path(dst_dir) / os.path.basename(src_file)
                if os.path.exists(dst_file):
                    os.remove(dst_file)
                _shutil.copy(src_file, dst_file)
            
            # Accessibility file
            src_file = pathlib.Path(root_src_dir) / self.controller.config.accessibility.outfile
            dst_file = pathlib.Path(dst_dir) / os.path.basename(src_file)
            if os.path.exists(dst_file):
                os.remove(dst_file)
            _shutil.copy(src_file, dst_file)
            
            # taz_centroids.csv
            src_file = pathlib.Path(root_src_dir) / 'inputs/hwy/taz_centroids.csv'
            dst_file = dst_dir = pathlib.Path(root_dst_dir) / 'skims/taz_centroids.csv'
            if not os.path.exists(dst_file):
                _shutil.copy(src_file, dst_file)

            
    def _prepare_demand_for_assignment(self):
        prep_demand = PrepareHighwayDemand(self.controller)
        prep_demand.prepare_household_demand()
        

    def _start_household_manager(self):
        commands = [
            "cd /d {}".format(self.controller.config.household.ctramp_run_dir),
            "CALL {}\\CTRAMP\\runtime\\SetPath.bat".format(self.controller.config.household.ctramp_run_dir),
            "set HOST_IP={}".format(self.controller.config.household.host_ip_address),
            "start \"Household Manager\" java -Xms20000m -Xmx20000m -Dlog4j.configuration=log4j_hh.xml com.pb.mtc.ctramp.MtcHouseholdDataManager -hostname %HOST_IP%",
            "echo Hello World"
        ]
        run_process(commands, name="start_household_manager")

    def _start_matrix_manager(self):
        commands = [
            "cd /d {}".format(self.controller.config.household.ctramp_run_dir),
            "CALL {}\\CTRAMP\\runtime\\SetPath.bat".format(self.controller.config.household.ctramp_run_dir),
            "set HOST_IP={}".format(self.controller.config.household.host_ip_address),
            "start \"Matrix Manager\" java -Xms14000m -Xmx140000m -Dlog4j.configuration=log4j_mtx.xml -Djava.library.path=\"CTRAMP/runtime\" com.pb.models.ctramp.MatrixDataServer -hostname %HOST_IP%",
        ]
        run_process(commands, name="start_matrix_manager")

    def _run_resident_model(self):
        sample_rate_iteration_values = self.controller.config.household.sample_rate_iteration
        if self.controller.config.run.start_iteration != 0:
            if len(sample_rate_iteration_values) != self.controller.config.run.end_iteration - self.controller.config.run.start_iteration + 1:
                raise Exception("The length of sample rate values does not match the number of iterations.")
            sample_rate_iteration = dict(zip(
                range(self.controller.config.run.start_iteration, self.controller.config.run.end_iteration + 1), 
                sample_rate_iteration_values))
        else:
            if len(sample_rate_iteration_values) != self.controller.config.run.end_iteration - self.controller.config.run.start_iteration:
                raise Exception("The length of sample rate values does not match the number of iterations.")
            sample_rate_iteration = dict(zip(
                range(self.controller.config.run.start_iteration + 1, self.controller.config.run.end_iteration + 1), 
                sample_rate_iteration_values))
        
        iteration = self.controller.iteration
        sample_rate = sample_rate_iteration[iteration]
        seed = 0
        
        commands = [
            "cd /d {}".format(self.controller.config.household.ctramp_run_dir),
            "CALL {}\\CTRAMP\\runtime\\SetPath.bat".format(self.controller.config.household.ctramp_run_dir),
            "java -showversion -Xmx6000m -cp %CLASSPATH% -Dlog4j.configuration=log4j.xml -Djava.library.path=%RUNTIME% -Djppf.config=jppf-clientDistributed.properties "
            "com.pb.mtc.ctramp.MtcTourBasedModel mtcTourBased -iteration {} -sampleRate {} -sampleSeed {}".format(iteration, sample_rate, seed),
        ]
        run_process(commands, name="run_resident_model")
    
    def _start_jppf_driver(self):
        commands = [
            "cd /d {}".format(self.controller.config.household.ctramp_run_dir),
            "CALL {}\\CTRAMP\\runtime\\SetPath.bat".format(self.controller.config.household.ctramp_run_dir),
            "set HOST_IP={}".format(self.controller.config.household.host_ip_address),
            "start \"JPPF Server\" java -server -Xmx16m -Dlog4j.configuration=log4j-driver.properties -Djppf.config=jppf-driver.properties org.jppf.server.DriverLauncher",
        ]
        run_process(commands, name="start_jppf_driver")
    
    def _start_jppf_node0(self):
        commands = [
            "cd /d {}".format(self.controller.config.household.ctramp_run_dir),
            "CALL {}\\CTRAMP\\runtime\\SetPath.bat".format(self.controller.config.household.ctramp_run_dir),
            "set HOST_IP={}".format(self.controller.config.household.host_ip_address),
            "start \"Node 0\" java -server -Xmx128m -Dlog4j.configuration=log4j-node0.xml -Djppf.config=jppf-node0.properties org.jppf.node.NodeLauncher",
        ]
        run_process(commands, name="start_jppf_node")

    def _stop_java(self):
        run_process(['taskkill /im "java.exe" /F'])
<<<<<<< HEAD
    
=======
    
   # def _update_telecommute_constants(self):
   #     telecommute_parameters = {'ITER':0, 'MODEL_YEAR': 2015, 'MODEL_DIR': self.controller.config.household.ctramp_run_dir}
   #     commands = [
   #     "cd /d {}".format(self.controller.config.household.ctramp_run_dir),
   #     "CALL {}\\CTRAMP\\runtime\\SetPath.bat".format(self.controller.config.household.ctramp_run_dir),
   #     ] + [
   #     f"set {key}={telecommute_parameters[key]}" for key in telecommute_parameters
   #     ] + [
   #     "%PYTHON_PATH%\\python {}\\CTRAMP\\scripts\\preprocess\\updateTelecommuteConstants.py".format(self.controller.config.household.ctramp_run_dir),
   #     "copy /Y main\\telecommute_constants_00.csv main\\telecommute_constants.csv"
   #     ]
   #     run_process(commands, name="update_telecommute_constants")
>>>>>>> d3745eaf
<|MERGE_RESOLUTION|>--- conflicted
+++ resolved
@@ -31,10 +31,6 @@
         """
         if self.controller.config.household.copy_from_examples:
             self._move_inputs_to_run_dir()
-<<<<<<< HEAD
-=======
-     #   self._update_telecommute_constants()
->>>>>>> d3745eaf
         self._start_household_manager()
         self._start_matrix_manager()
         self._start_jppf_driver()
@@ -191,21 +187,4 @@
         run_process(commands, name="start_jppf_node")
 
     def _stop_java(self):
-        run_process(['taskkill /im "java.exe" /F'])
-<<<<<<< HEAD
-    
-=======
-    
-   # def _update_telecommute_constants(self):
-   #     telecommute_parameters = {'ITER':0, 'MODEL_YEAR': 2015, 'MODEL_DIR': self.controller.config.household.ctramp_run_dir}
-   #     commands = [
-   #     "cd /d {}".format(self.controller.config.household.ctramp_run_dir),
-   #     "CALL {}\\CTRAMP\\runtime\\SetPath.bat".format(self.controller.config.household.ctramp_run_dir),
-   #     ] + [
-   #     f"set {key}={telecommute_parameters[key]}" for key in telecommute_parameters
-   #     ] + [
-   #     "%PYTHON_PATH%\\python {}\\CTRAMP\\scripts\\preprocess\\updateTelecommuteConstants.py".format(self.controller.config.household.ctramp_run_dir),
-   #     "copy /Y main\\telecommute_constants_00.csv main\\telecommute_constants.csv"
-   #     ]
-   #     run_process(commands, name="update_telecommute_constants")
->>>>>>> d3745eaf
+        run_process(['taskkill /im "java.exe" /F'])