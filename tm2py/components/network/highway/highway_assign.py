--- conflicted
+++ resolved
@@ -388,19 +388,6 @@
             total_flow_expression = self._get_msa_calc_expression(prev_wgt, curr_wgt, True)
             net_calc("@total_flow_avg", total_flow_expression)
             net_calc("@total_flow", "@total_flow_avg") # overwrite @total_flow with the averaged total flow
-<<<<<<< HEAD
-=======
-            for assign_class in self.config.classes:
-                class_flow_expression = self._get_msa_calc_expression(prev_wgt, curr_wgt, False, assign_class)
-                net_calc(f"@flow_{assign_class.name.lower()}_avg", class_flow_expression)
-                net_calc(f"@flow_{assign_class.name.lower()}", f"@flow_{assign_class.name.lower()}_avg")
-
-        # write out iteration total flow and flow by class
-        if (iteration >= 1 or self.controller.config.run.warmstart.warmstart) and write_iteration_flow:
-            net_calc(f"@total_flow_{iteration}", "@total_flow")
-            for assign_class in self.config.classes:
-                net_calc(f"@flow_{assign_class.name.lower()}_{iteration}", f"@flow_{assign_class.name.lower()}")
->>>>>>> db61096f
 
     def _create_skim_matrices(
         self, scenario: EmmeScenario, assign_classes: List[AssignmentClass]
