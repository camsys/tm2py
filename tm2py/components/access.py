--- conflicted
+++ resolved
@@ -182,40 +182,8 @@
             time_period (_type_): _description_
             skim_prop (_type_): _description_
         """
-<<<<<<< HEAD
         ivt, ovt = self.get_summed_skims_from_config(mode, time_period, skim_prop)
 
-=======
-        #TODO move skim specs to config
-        if time_period == 'peak':
-            ivt = get_omx_skim_as_numpy(self.controller,'wlk_trn_wlk',"AM",'TOTALIVTT') + \
-                get_omx_skim_as_numpy(self.controller,'wlk_trn_wlk',"PM",'TOTALIVTT').T
-            
-            ovt = get_omx_skim_as_numpy(self.controller,'wlk_trn_wlk',"AM",'FIRSTWAIT') + \
-                get_omx_skim_as_numpy(self.controller,'wlk_trn_wlk',"PM",'FIRSTWAIT').T + \
-                get_omx_skim_as_numpy(self.controller,'wlk_trn_wlk',"AM",'XFERWAIT') + \
-                get_omx_skim_as_numpy(self.controller,'wlk_trn_wlk',"PM",'XFERWAIT').T + \
-                get_omx_skim_as_numpy(self.controller,'wlk_trn_wlk',"AM",'WAUX') + \
-                get_omx_skim_as_numpy(self.controller,'wlk_trn_wlk',"PM",'WAUX').T + \
-                get_omx_skim_as_numpy(self.controller,'wlk',"AM",'WACC') + \
-                get_omx_skim_as_numpy(self.controller,'wlk',"PM",'WACC').T + \
-                get_omx_skim_as_numpy(self.controller,'wlk',"AM",'WEGR') + \
-                get_omx_skim_as_numpy(self.controller,'wlk',"PM",'WEGR').T
-        else:
-            ivt = get_omx_skim_as_numpy(self.controller,'wlk_trn_wlk',"MD",'TOTALIVTT') + \
-                get_omx_skim_as_numpy(self.controller,'wlk_trn_wlk',"MD",'TOTALIVTT').T
-            
-            ovt = get_omx_skim_as_numpy(self.controller,'wlk_trn_wlk',"MD",'FIRSTWAIT') + \
-                get_omx_skim_as_numpy(self.controller,'wlk_trn_wlk',"MD",'FIRSTWAIT').T + \
-                get_omx_skim_as_numpy(self.controller,'wlk_trn_wlk',"MD",'XFERWAIT') + \
-                get_omx_skim_as_numpy(self.controller,'wlk_trn_wlk',"MD",'XFERWAIT').T + \
-                get_omx_skim_as_numpy(self.controller,'wlk_trn_wlk',"MD",'WAUX') + \
-                get_omx_skim_as_numpy(self.controller,'wlk_trn_wlk',"MD",'WAUX').T + \
-                get_omx_skim_as_numpy(self.controller,'wlk',"MD",'WACC') + \
-                get_omx_skim_as_numpy(self.controller,'wlk',"MD",'WACC').T + \
-                get_omx_skim_as_numpy(self.controller,'wlk',"MD",'WEGR') + \
-                get_omx_skim_as_numpy(self.controller,'wlk',"MD",'WEGR').T
->>>>>>> 71370b25
             
         return (ivt + self.config.__dict__['out_of_vehicle_time_weight'] * ovt)/100
 
@@ -286,12 +254,8 @@
         attraction_type = ['total','retail']
         
         _mode_period_type = itertools.product(modes,time_periods,attraction_type)
-<<<<<<< HEAD
-        
-=======
         self.zones = self.emme_scenario.zone_numbers
 
->>>>>>> 71370b25
         for _mode,_period,_type in _mode_period_type:
             formulas = self.config.__dict__[f'formula_{_mode}']
             self.logsums_df[f'{self.config.mode_names[_mode]}{_period.title()}{_type.title()}'] = HomeAccessibility.origin_logsum(
