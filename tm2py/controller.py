--- conflicted
+++ resolved
@@ -235,15 +235,10 @@
         Iterates through the self._queued_components and runs them.
         """
         self._iteration = None
-<<<<<<< HEAD
-        if self.config.run.warmstart.warmstart and self.config.run.warmstart.warmstart_check and self.config.run.start_iteration == 0:
-            self.warmstart_check()
-        if self.config.run.warmstart.warmstart & self.config.run.start_iteration == 0:
-=======
+
         if self.config.run.warmstart.warmstart and self.config.run.warmstart.warmstart_check and (self.config.run.start_iteration == 0):
             self.warmstart_check()
         if self.config.run.warmstart.warmstart and (self.config.run.start_iteration == 0):
->>>>>>> c94c068b
             self.copy_warmstart_demand()
         while self._queued_components:
             self.run_next()
